module MooncakeCUDAExt

using LinearAlgebra, Random, Mooncake

using Base: IEEEFloat
using CUDA: CuArray, cu

import Mooncake:
    MinimalCtx,
    rrule!!,
    @is_primitive,
    tangent_type,
    primal,
    tangent,
    zero_tangent_internal,
    randn_tangent_internal,
    increment_internal!!,
    set_to_zero_internal!!,
    _add_to_primal_internal,
    _diff_internal,
    _dot_internal,
    _scale_internal,
    TestUtils,
    CoDual,
    NoPullback,
    to_cr_tangent,
    increment_and_get_rdata!,
    MaybeCache,
    IncCache,
<<<<<<< HEAD
    NoRData
=======
    StackDict
>>>>>>> 6c99c656

import Mooncake.TestUtils:
    populate_address_map_internal, AddressMap, __increment_should_allocate

const CuFloatArray = CuArray{<:IEEEFloat}

# Tell Mooncake.jl how to handle CuArrays.

Mooncake.@foldable tangent_type(::Type{P}) where {P<:CuFloatArray} = P
function zero_tangent_internal(x::CuFloatArray, stackdict::StackDict)
    haskey(stackdict, x) && return stackdict[x]::tangent_type(typeof(x))
    t = zero(x)
    stackdict[x] = t
    return t
end
function randn_tangent_internal(rng::AbstractRNG, x::CuFloatArray, stackdict::Any)
    haskey(stackdict, x) && return stackdict[x]::tangent_type(typeof(x))
    t = cu(randn(rng, Float32, size(x)...))
    stackdict[x] = t
    return t
end
function TestUtils.has_equal_data_internal(
    x::P, y::P, equal_undefs::Bool, d::Dict{Tuple{UInt,UInt},Bool}
) where {P<:CuFloatArray}
    return isapprox(x, y)
end
function increment_internal!!(c::IncCache, x::P, y::P) where {P<:CuFloatArray}
    (x === y || haskey(c, x)) && return x
    c[x] = true
    x .+= y
    return x
end
__increment_should_allocate(::Type{<:CuFloatArray}) = true
set_to_zero_internal!!(::Mooncake.IncCache, x::CuFloatArray) = x .= 0
function _add_to_primal_internal(
    c::MaybeCache, x::P, y::P, unsafe::Bool
) where {P<:CuFloatArray}
    key = (x, y, unsafe)
    haskey(c, key) && return c[key]::P
    x′ = x + y
    c[(x, y, unsafe)] = x′
    return x′
end
function _diff_internal(c::MaybeCache, x::P, y::P) where {P<:CuFloatArray}
    key = (x, y)
    haskey(c, key) && return c[key]::tangent_type(P)
    t = x - y
    c[key] = t
    return t
end
function _dot_internal(c::MaybeCache, x::P, y::P) where {P<:CuFloatArray}
    key = (x, y)
    haskey(c, key) && return c[key]::Float64
    return Float64(dot(x, y))
end
function _scale_internal(c::MaybeCache, x::Float64, y::P) where {T<:IEEEFloat,P<:CuArray{T}}
    haskey(c, y) && return c[y]::P
    t′ = T(x) * y
    c[y] = t′
    return t′
end
function populate_address_map_internal(m::AddressMap, p::CuArray, t::CuArray)
    k = pointer_from_objref(p)
    v = pointer_from_objref(t)
    haskey(m, k) && (@assert m[k] == v)
    m[k] = v
    return m
end
function Mooncake.__verify_fdata_value(::IdDict{Any,Nothing}, p::CuArray, f::CuArray)
    if size(p) != size(f)
        throw(InvalidFDataException("p has size $(size(p)) but f has size $(size(f))"))
    end
    return nothing
end
Mooncake.@foldable tangent_type(::Type{P}, ::Type{NoRData}) where {P<:CuArray} = P
tangent(p::CuArray, ::NoRData) = p

to_cr_tangent(x::CuFloatArray) = x
function increment_and_get_rdata!(f::T, ::NoRData, t::T) where {T<:CuFloatArray}
    f .+= t
    return NoRData()
end

# Basic rules for operating on CuArrays.

@is_primitive(MinimalCtx, Tuple{Type{<:CuArray},UndefInitializer,Vararg{Int,N}} where {N},)
function rrule!!(
    p::CoDual{Type{P}}, init::CoDual{UndefInitializer}, dims::CoDual{Int}...
) where {P<:CuFloatArray}
    _dims = map(primal, dims)
    return CoDual(P(undef, _dims), P(undef, _dims)), NoPullback(p, init, dims...)
end

end<|MERGE_RESOLUTION|>--- conflicted
+++ resolved
@@ -27,11 +27,8 @@
     increment_and_get_rdata!,
     MaybeCache,
     IncCache,
-<<<<<<< HEAD
-    NoRData
-=======
+    NoRData,
     StackDict
->>>>>>> 6c99c656
 
 import Mooncake.TestUtils:
     populate_address_map_internal, AddressMap, __increment_should_allocate
