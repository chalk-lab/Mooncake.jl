--- conflicted
+++ resolved
@@ -1,15 +1,11 @@
-<<<<<<< HEAD
+# See https://sethaxen.com/blog/2021/02/differentiating-the-lu-decomposition/ for details.
 @is_primitive(MinimalCtx, Tuple{typeof(LAPACK.getrf!),AbstractMatrix{<:BlasFloat}})
-=======
-# See https://sethaxen.com/blog/2021/02/differentiating-the-lu-decomposition/ for details.
-@is_primitive(MinimalCtx, Tuple{typeof(LAPACK.getrf!),AbstractMatrix{<:BlasRealFloat}})
 function frule!!(
     ::Dual{typeof(LAPACK.getrf!)}, A_dA::Dual{<:AbstractMatrix{P}}
-) where {P<:BlasRealFloat}
+) where {P<:BlasFloat}
     _, ipiv, info = LAPACK.getrf!(primal(A_dA))
     return _getrf_fwd(A_dA, ipiv, info)
 end
->>>>>>> 8a83e74a
 function rrule!!(
     ::CoDual{typeof(LAPACK.getrf!)}, _A::CoDual{<:AbstractMatrix{P}}
 ) where {P<:BlasFloat}
@@ -39,7 +35,7 @@
     _kwargs::Dual{<:NamedTuple},
     ::Dual{typeof(getrf!)},
     A_dA::Dual{<:AbstractMatrix{P}},
-) where {P<:BlasRealFloat}
+) where {P<:BlasFloat}
     check = primal(_kwargs).check
     _, ipiv, info = LAPACK.getrf!(primal(A_dA); check)
     return _getrf_fwd(A_dA, ipiv, info)
@@ -512,9 +508,6 @@
     test_cases = vcat(
 
         # getrf!
-<<<<<<< HEAD
-        map_prod(bools, complexPs) do (check, P)
-=======
         map_prod(Ps) do (P,)
             As = blas_matrices(rng, P, 5, 5)
             ipiv = Vector{Int}(undef, 5)
@@ -522,8 +515,7 @@
                 (false, :stability, nothing, getrf!, A)
             end
         end...,
-        map_prod(bools, Ps) do (check, P)
->>>>>>> 8a83e74a
+        map_prod(bools, complexPs) do (check, P)
             As = blas_matrices(rng, P, 5, 5)
             ipiv = Vector{Int}(undef, 5)
             return map(As) do A
@@ -591,24 +583,14 @@
 function generate_derived_rrule!!_test_cases(rng_ctor, ::Val{:lapack})
     rng = rng_ctor(123)
     getrf_wrapper!(x, check) = getrf!(x; check)
-<<<<<<< HEAD
     test_cases = vcat(
         map_prod([false, true], [Float64, Float32, ComplexF64, ComplexF32]) do (check, P)
             As = blas_matrices(rng, P, 5, 5)
-            # ipiv = Vector{Int}(undef, 5)
             return map(As) do A
                 (false, :none, nothing, getrf_wrapper!, A, check)
             end
         end...
     )
-=======
-    test_cases = vcat(map_prod([false, true], [Float64, Float32]) do (check, P)
-        As = blas_matrices(rng, P, 5, 5)
-        return map(As) do A
-            (false, :none, nothing, getrf_wrapper!, A, check)
-        end
-    end...)
->>>>>>> 8a83e74a
     memory = Any[]
     return test_cases, memory
 end