
#
# Core.Builtin -- these are "primitive" functions which must have rrules because no IR
# is available.
#
# There is a finite number of these functions.
# Any built-ins which don't have rules defined are left as comments with their names
# in this block of code
# As of version 1.9.2 of Julia, there are exactly 139 examples of `Core.Builtin`s.
#


@is_primitive MinimalCtx Tuple{Core.Builtin, Vararg}

struct MissingRuleForBuiltinException <: Exception
    msg::String
end

function rrule!!(f::CoDual{<:Core.Builtin}, args...)
    T_args = map(typeof ∘ primal, args)
    throw(MissingRuleForBuiltinException(
        "All built-in functions are primitives by default, as they do not have any Julia " *
        "code to recurse into. This means that they must all have methods of `rrule!!` " *
        "written for them by hand. " *
        "The built-in $(primal(f)) has been called with arguments with types $T_args, " *
        "but there is no specialised method of `rrule!!` for this built-in and these " *
        "types. In order to fix this problem, you will either need to modify your code " *
        "to avoid hitting this built-in function, or implement a method of `rrule!!` " *
        "which is specialised to this case. " *
        "Either way, please consider commenting on " *
        "https://github.com/compintell/Mooncake.jl/issues/208/ so that the issue can be " *
        "fixed more widely."
    ))
end

module IntrinsicsWrappers

using Base: IEEEFloat
using Core: Intrinsics
using Mooncake
import ..Mooncake:
    rrule!!, CoDual, primal, tangent, zero_tangent, NoPullback,
    tangent_type, increment!!, @is_primitive, MinimalCtx, is_primitive, NoFData,
    zero_rdata, NoRData, tuple_map, fdata, NoRData, rdata, increment_rdata!!, zero_fcodual

using Core.Intrinsics: atomic_pointerref

struct MissingIntrinsicWrapperException <: Exception
    msg::String
end

function translate(f)
    msg = "Unable to translate the intrinsic $f into a regular Julia function. " *
        "Please see github.com/compintell/Mooncake.jl/issues/208 for more discussion."
    throw(MissingIntrinsicWrapperException(msg))
end

# Note: performance is not considered _at_ _all_ in this implementation.
function rrule!!(f::CoDual{<:Core.IntrinsicFunction}, args...)
    return rrule!!(CoDual(translate(Val(primal(f))), tangent(f)), args...)
end

macro intrinsic(name)
    expr = quote
        $name(x...) = Intrinsics.$name(x...)
        (is_primitive)(::Type{MinimalCtx}, ::Type{<:Tuple{typeof($name), Vararg}}) = true
        translate(::Val{Intrinsics.$name}) = $name
    end
    return esc(expr)
end

macro inactive_intrinsic(name)
    expr = quote
        $name(x...) = Intrinsics.$name(x...)
        (is_primitive)(::Type{MinimalCtx}, ::Type{<:Tuple{typeof($name), Vararg}}) = true
        translate(::Val{Intrinsics.$name}) = $name
        function rrule!!(f::CoDual{typeof($name)}, args::Vararg{Any, N}) where {N}
            return Mooncake.zero_adjoint(f, args...)
        end
    end
    return esc(expr)
end

@intrinsic abs_float
function rrule!!(::CoDual{typeof(abs_float)}, x)
    abs_float_pullback!!(dy) = NoRData(), sign(primal(x)) * dy
    y = abs_float(primal(x))
    return CoDual(y, NoFData()), abs_float_pullback!!
end

@intrinsic add_float
function rrule!!(::CoDual{typeof(add_float)}, a, b)
    add_float_pb!!(c̄) = NoRData(), c̄, c̄
    c = add_float(primal(a), primal(b))
    return CoDual(c, NoFData()), add_float_pb!!
end

@intrinsic add_float_fast
function rrule!!(::CoDual{typeof(add_float_fast)}, a, b)
    add_float_fast_pb!!(c̄) = NoRData(), c̄, c̄
    c = add_float_fast(primal(a), primal(b))
    return CoDual(c, NoFData()), add_float_fast_pb!!
end

@inactive_intrinsic add_int

@intrinsic add_ptr
function rrule!!(::CoDual{typeof(add_ptr)}, a, b)
    throw(error("add_ptr intrinsic hit. This should never happen. Please open an issue"))
end

@inactive_intrinsic and_int

@inactive_intrinsic ashr_int

# atomic_fence
# atomic_pointermodify
# atomic_pointerref
# atomic_pointerreplace

@intrinsic atomic_pointerset
function rrule!!(::CoDual{typeof(atomic_pointerset)}, p::CoDual{<:Ptr}, x::CoDual, order)
    _p = primal(p)
    _order = primal(order)
    old_value = atomic_pointerref(_p, _order)
    old_tangent = atomic_pointerref(tangent(p), _order)
    dp = tangent(p)
    function atomic_pointerset_pullback!!(::NoRData)
        dx_r = atomic_pointerref(dp, _order)
        atomic_pointerset(_p, old_value, _order)
        atomic_pointerset(dp, old_tangent, _order)
        return NoRData(), NoRData(), rdata(dx_r), NoRData()
    end
    atomic_pointerset(_p, primal(x), _order)
    atomic_pointerset(dp, zero_tangent(primal(x)), _order)
    return p, atomic_pointerset_pullback!!
end

# atomic_pointerswap

@intrinsic bitcast
function rrule!!(f::CoDual{typeof(bitcast)}, t::CoDual{Type{T}}, x) where {T}
    if T <: IEEEFloat
        msg = "It is not permissible to bitcast to a differentiable type during AD, as " *
        "this risks dropping tangents, and therefore risks silently giving the wrong " *
        "answer. If this call to bitcast appears as part of the implementation of a " *
        "differentiable function, you should write a rule for this function, or modify " *
        "its implementation to avoid the bitcast."
        throw(ArgumentError(msg))
    end
    _x = primal(x)
    v = bitcast(T, _x)
    if T <: Ptr && _x isa Ptr
        dv = bitcast(Ptr{tangent_type(eltype(T))}, tangent(x))
    else
        dv = NoFData()
    end
    return CoDual(v, dv), NoPullback(f, t, x)
end

@inactive_intrinsic bswap_int
@inactive_intrinsic ceil_llvm

#=
Replacement for `Core.Intrinsics.cglobal`. `cglobal` is different from the other intrinsics
in that the name `cglobal` is reversed by the language (try creating a variable called
`cglobal` -- Julia will not let you). Additionally, it requires that its first argument,
the specification of the name of the C cglobal variable that this intrinsic returns a
pointer to, is known statically. In this regard it is like foreigncalls.

As a consequence, it requires special handling. The name is converted into a `Val` so that
it is available statically, and the function into which `cglobal` calls are converted is
named `Mooncake.IntrinsicsWrappers.__cglobal`, rather than `Mooncake.IntrinsicsWrappers.cglobal`.

If you examine the code associated with `Mooncake.intrinsic_to_function`, you will see that
special handling of `cglobal` is used.
=#
__cglobal(::Val{s}, x::Vararg{Any, N}) where {s, N} = cglobal(s, x...)

translate(::Val{Intrinsics.cglobal}) = __cglobal
Mooncake.is_primitive(::Type{MinimalCtx}, ::Type{<:Tuple{typeof(__cglobal), Vararg}}) = true
function rrule!!(f::CoDual{typeof(__cglobal)}, args...)
    return Mooncake.uninit_fcodual(__cglobal(map(primal, args)...)), NoPullback(f, args...)
end

@inactive_intrinsic checked_sadd_int
@inactive_intrinsic checked_sdiv_int
@inactive_intrinsic checked_smul_int
@inactive_intrinsic checked_srem_int
@inactive_intrinsic checked_ssub_int
@inactive_intrinsic checked_uadd_int
@inactive_intrinsic checked_udiv_int
@inactive_intrinsic checked_umul_int
@inactive_intrinsic checked_urem_int
@inactive_intrinsic checked_usub_int

@intrinsic copysign_float
function rrule!!(::CoDual{typeof(copysign_float)}, x, y)
    _x = primal(x)
    _y = primal(y)
    copysign_float_pullback!!(dz) = NoRData(), dz * sign(_y), zero_rdata(_y)
    z = copysign_float(_x, _y)
    return CoDual(z, NoFData()), copysign_float_pullback!!
end

@inactive_intrinsic ctlz_int
@inactive_intrinsic ctpop_int
@inactive_intrinsic cttz_int

@intrinsic div_float
function rrule!!(::CoDual{typeof(div_float)}, a, b)
    _a = primal(a)
    _b = primal(b)
    _y = div_float(_a, _b)
    div_float_pullback!!(dy) = NoRData(), div_float(dy, _b), -dy * _a / _b^2
    return CoDual(_y, NoFData()), div_float_pullback!!
end

@intrinsic div_float_fast
function rrule!!(::CoDual{typeof(div_float_fast)}, a, b)
    _a = primal(a)
    _b = primal(b)
    _y = div_float_fast(_a, _b)
    function div_float_pullback!!(dy)
        return NoRData(), div_float_fast(dy, _b), -dy * div_float_fast(_a, _b^2)
    end
    return CoDual(_y, NoFData()), div_float_pullback!!
end

@inactive_intrinsic eq_float
@inactive_intrinsic eq_float_fast
@inactive_intrinsic eq_int
@inactive_intrinsic flipsign_int
@inactive_intrinsic floor_llvm

@intrinsic fma_float
function rrule!!(::CoDual{typeof(fma_float)}, x, y, z)
    _x = primal(x)
    _y = primal(y)
    fma_float_pullback!!(da) = NoRData(), da * _y, da * _x, da
    return CoDual(fma_float(_x, _y, primal(z)), NoFData()), fma_float_pullback!!
end

@intrinsic fpext
function rrule!!(
    ::CoDual{typeof(fpext)}, ::CoDual{Type{Pext}}, x::CoDual{P}
) where {Pext<:IEEEFloat, P<:IEEEFloat}
    fpext_adjoint!!(dy::Pext) = NoRData(), NoRData(), fptrunc(P, dy)
    return zero_fcodual(fpext(Pext, primal(x))), fpext_adjoint!!
end

@inactive_intrinsic fpiseq
@inactive_intrinsic fptosi
@inactive_intrinsic fptoui

@intrinsic fptrunc
function rrule!!(
    ::CoDual{typeof(fptrunc)}, ::CoDual{Type{Ptrunc}}, x::CoDual{P}
) where {Ptrunc<:IEEEFloat, P<:IEEEFloat}
    fptrunc_adjoint!!(dy::Ptrunc) = NoRData(), NoRData(), convert(P, dy)
    return zero_fcodual(fptrunc(Ptrunc, primal(x))), fptrunc_adjoint!!
end

@inactive_intrinsic have_fma
@inactive_intrinsic le_float
@inactive_intrinsic le_float_fast

# llvmcall -- interesting and not implementable at the minute

@inactive_intrinsic lshr_int
@inactive_intrinsic lt_float
@inactive_intrinsic lt_float_fast

@intrinsic mul_float
function rrule!!(::CoDual{typeof(mul_float)}, a, b)
    _a = primal(a)
    _b = primal(b)
    mul_float_pb!!(dc) = NoRData(), dc * _b, _a * dc
    return CoDual(mul_float(_a, _b), NoFData()), mul_float_pb!!
end

@intrinsic mul_float_fast
function rrule!!(::CoDual{typeof(mul_float_fast)}, a, b)
    _a = primal(a)
    _b = primal(b)
    mul_float_fast_pb!!(dc) = NoRData(), dc * _b, _a * dc
    return CoDual(mul_float_fast(_a, _b), NoFData()), mul_float_fast_pb!!
end

@inactive_intrinsic mul_int

@intrinsic muladd_float
function rrule!!(::CoDual{typeof(muladd_float)}, x, y, z)
    _x = primal(x)
    _y = primal(y)
    _z = primal(z)
    muladd_float_pullback!!(da) = NoRData(), da * _y, da * _x, da
    return CoDual(muladd_float(_x, _y, _z), NoFData()), muladd_float_pullback!!
end

@inactive_intrinsic ne_float
@inactive_intrinsic ne_float_fast
@inactive_intrinsic ne_int

@intrinsic neg_float
function rrule!!(::CoDual{typeof(neg_float)}, x)
    _x = primal(x)
    neg_float_pullback!!(dy) = NoRData(), -dy
    return CoDual(neg_float(_x), NoFData()), neg_float_pullback!!
end

@intrinsic neg_float_fast
function rrule!!(::CoDual{typeof(neg_float_fast)}, x)
    _x = primal(x)
    neg_float_fast_pullback!!(dy) = NoRData(), -dy
    return CoDual(neg_float_fast(_x), NoFData()), neg_float_fast_pullback!!
end

@inactive_intrinsic neg_int
@inactive_intrinsic not_int
@inactive_intrinsic or_int

@intrinsic pointerref
function rrule!!(::CoDual{typeof(pointerref)}, x, y, z)
    _x = primal(x)
    _y = primal(y)
    _z = primal(z)
    dx = tangent(x)
    a = CoDual(pointerref(_x, _y, _z), fdata(pointerref(dx, _y, _z)))
    if Mooncake.rdata_type(tangent_type(Mooncake._typeof(primal(a)))) == NoRData
        return a, NoPullback((NoRData(), NoRData(), NoRData(), NoRData()))
    else
        function pointerref_pullback!!(da)
            pointerset(dx, increment_rdata!!(pointerref(dx, _y, _z), da), _y, _z)
            return NoRData(), NoRData(), NoRData(), NoRData()
        end
        return a, pointerref_pullback!!
    end
end

@intrinsic pointerset
function rrule!!(::CoDual{typeof(pointerset)}, p, x, idx, z)
    _p = primal(p)
    _idx = primal(idx)
    _z = primal(z)
    old_value = pointerref(_p, _idx, _z)
    old_tangent = pointerref(tangent(p), _idx, _z)
    dp = tangent(p)
    function pointerset_pullback!!(::NoRData)
        dx_r = pointerref(dp, _idx, _z)
        pointerset(_p, old_value, _idx, _z)
        pointerset(dp, old_tangent, _idx, _z)
        return NoRData(), NoRData(), rdata(dx_r), NoRData(), NoRData()
    end
    pointerset(_p, primal(x), _idx, _z)
    pointerset(dp, zero_tangent(primal(x)), _idx, _z)
    return p, pointerset_pullback!!
end

@inactive_intrinsic rint_llvm
@inactive_intrinsic sdiv_int
@inactive_intrinsic sext_int
@inactive_intrinsic shl_int
@inactive_intrinsic sitofp
@inactive_intrinsic sle_int
@inactive_intrinsic slt_int

@intrinsic sqrt_llvm
function rrule!!(::CoDual{typeof(sqrt_llvm)}, x)
    _x = primal(x)
    llvm_sqrt_pullback!!(dy) = NoRData(), dy * inv(2 * sqrt(_x))
    return CoDual(sqrt_llvm(_x), NoFData()), llvm_sqrt_pullback!!
end

@intrinsic sqrt_llvm_fast
function rrule!!(::CoDual{typeof(sqrt_llvm_fast)}, x)
    _x = primal(x)
    llvm_sqrt_fast_pullback!!(dy) = NoRData(), dy * inv(2 * sqrt(_x))
    return CoDual(sqrt_llvm_fast(_x), NoFData()), llvm_sqrt_fast_pullback!!
end

@inactive_intrinsic srem_int

@intrinsic sub_float
function rrule!!(::CoDual{typeof(sub_float)}, a, b)
    _a = primal(a)
    _b = primal(b)
    sub_float_pullback!!(dc) = NoRData(), dc, -dc
    return CoDual(sub_float(_a, _b), NoFData()), sub_float_pullback!!
end

@intrinsic sub_float_fast
function rrule!!(::CoDual{typeof(sub_float_fast)}, a, b)
    _a = primal(a)
    _b = primal(b)
    sub_float_fast_pullback!!(dc) = NoRData(), dc, -dc
    return CoDual(sub_float_fast(_a, _b), NoFData()), sub_float_fast_pullback!!
end

@inactive_intrinsic sub_int

@intrinsic sub_ptr
function rrule!!(::CoDual{typeof(sub_ptr)}, a, b)
    throw(error("sub_ptr intrinsic hit. This should never happen. Please open an issue"))
end

@inactive_intrinsic trunc_int
@inactive_intrinsic trunc_llvm
@inactive_intrinsic udiv_int
@inactive_intrinsic uitofp
@inactive_intrinsic ule_int
@inactive_intrinsic ult_int
@inactive_intrinsic urem_int
@inactive_intrinsic xor_int
@inactive_intrinsic zext_int

# This intrinsic was removed in 1.11 as part of the Array implementation refactor.
@static if VERSION < v"1.11.0-rc4"
    @inactive_intrinsic arraylen
end

end # IntrinsicsWrappers

@zero_adjoint MinimalCtx Tuple{typeof(<:), Any, Any}
@zero_adjoint MinimalCtx Tuple{typeof(===), Any, Any}

# Core._abstracttype

#
# Core._apply_iterate
#
# We don't differentiate `Core._apply_iterate`. Instead, we differentiate
# _apply_iterate_equivalent instead, having replaced all calls to _apply_iterate with it as
# a pre-processing step.

# A function with the same semantics as `Core._apply_iterate`, but which is differentiable.
function _apply_iterate_equivalent(itr, f::F, args::Vararg{Any, N}) where {F, N}
    vec_args = reduce(vcat, map(collect, args))
    tuple_args = __vec_to_tuple(vec_args)
    return tuple_splat(f, tuple_args)
end

# A primitive used to avoid exposing `_apply_iterate_equivalent` to `Core._apply_iterate`.
__vec_to_tuple(v::Vector) = Tuple(v)

@is_primitive MinimalCtx Tuple{typeof(__vec_to_tuple), Vector}

function rrule!!(::CoDual{typeof(__vec_to_tuple)}, v::CoDual{<:Vector})
    dv = tangent(v)
    y = CoDual(Tuple(primal(v)), fdata(Tuple(dv)))
    function vec_to_tuple_pb!!(dy::Union{Tuple, NoRData})
        if dy isa Tuple
            for n in eachindex(dy)
                dv[n] = increment_rdata!!(dv[n], dy[n])
            end
        end
        return NoRData(), NoRData()
    end
    return y, vec_to_tuple_pb!!
end

# Core._apply_pure
# Core._call_in_world
# Core._call_in_world_total
# Core._call_latest

# Doesn't do anything differentiable.
@zero_adjoint MinimalCtx Tuple{typeof(Core._compute_sparams), Vararg}

# Core._equiv_typedef
# Core._expr
# Core._primitivetype
# Core._setsuper!
# Core._structtype

# Verify that there thing at the index is non-differentiable. Otherwise error.
function rrule!!(
    f::CoDual{typeof(Core._svec_ref)}, v::CoDual{Core.SimpleVector}, _ind::CoDual{Int}
)
    ind = primal(_ind)
    pv = Core._svec_ref(primal(v), ind)
    tv = getindex(tangent(v), ind)
    isa(tv, NoTangent) || error("expected non-differentiable thing in SimpleVector")
    return zero_fcodual(pv), NoPullback(f, v, _ind)
end

# Core._typebody!

function rrule!!(f::CoDual{typeof(Core._typevar)}, args...)
    return zero_fcodual(Core._typevar(map(primal, args)...)), NoPullback(f, args...)
end

function rrule!!(f::CoDual{typeof(Core.apply_type)}, args...)
    T = Core.apply_type(tuple_map(primal, args)...)
    return CoDual{_typeof(T), NoFData}(T, NoFData()), NoPullback(f, args...)
end

# These functions were converted from builtins to regular Julia functions as part of the
# refactoring of the Array implementation in 1.11.
@static if VERSION < v"1.11.0-rc4"

Base.@propagate_inbounds function rrule!!(
    ::CoDual{typeof(Core.arrayref)},
    checkbounds::CoDual{Bool},
    x::CoDual{<:Array},
    inds::Vararg{CoDual{Int}, N},
) where {N}

    # Convert to linear indices to reduce amount of data required on the reverse-pass, to
    # avoid converting from cartesian to linear indices multiple times, and to perform a
    # bounds check if required by the calling context.
    lin_inds = LinearIndices(size(primal(x)))[tuple_map(primal, inds)...]

    dx = tangent(x)
    function arrayref_pullback!!(dy)
        new_tangent = increment_rdata!!(arrayref(false, dx, lin_inds), dy)
        arrayset(false, dx, new_tangent, lin_inds)
        return NoRData(), NoRData(), NoRData(), ntuple(_ -> NoRData(), N)...
    end
    _y = arrayref(false, primal(x), lin_inds)
    dy = fdata(arrayref(false, tangent(x), lin_inds))
    return CoDual(_y, dy), arrayref_pullback!!
end

function rrule!!(
    ::CoDual{typeof(Core.arrayset)},
    inbounds::CoDual{Bool},
    A::CoDual{<:Array{P}, TdA},
    v::CoDual,
    inds::CoDual{Int}...,
) where {P, V, TdA <: Array{V}}
    _inbounds = primal(inbounds)
    _inds = map(primal, inds)

    if isbitstype(P)
        return isbits_arrayset_rrule(_inbounds, _inds, A, v)
    end

    to_save = isassigned(primal(A), _inds...)
    old_A = Ref{Tuple{P, V}}()
    if to_save
        old_A[] = (
            arrayref(_inbounds, primal(A), _inds...),
            arrayref(_inbounds, tangent(A), _inds...),
        )
    end

    arrayset(_inbounds, primal(A), primal(v), _inds...)
    dA = tangent(A)
    arrayset(_inbounds, dA, tangent(tangent(v), zero_rdata(primal(v))), _inds...)
    function arrayset_pullback!!(::NoRData)
        dv = rdata(arrayref(_inbounds, dA, _inds...))
        if to_save
            arrayset(_inbounds, primal(A), old_A[][1], _inds...)
            arrayset(_inbounds, dA, old_A[][2], _inds...)
        end
        return NoRData(), NoRData(), NoRData(), dv, tuple_map(_ -> NoRData(), _inds)...
    end
    return A, arrayset_pullback!!
end

function isbits_arrayset_rrule(
    boundscheck, _inds, A::CoDual{<:Array{P}, TdA}, v::CoDual{P}
) where {P, V, TdA <: Array{V}}

    # Convert to linear indices
    lin_inds = LinearIndices(size(primal(A)))[_inds...]

    old_A = (arrayref(false, primal(A), lin_inds), arrayref(false, tangent(A), lin_inds))
    arrayset(false, primal(A), primal(v), lin_inds)

    _A = primal(A)
    dA = tangent(A)
    arrayset(false, dA, zero_tangent(primal(v)), lin_inds)
    ninds = Val(length(_inds))
    function isbits_arrayset_pullback!!(::NoRData)
        dv = rdata(arrayref(false, dA, lin_inds))
        arrayset(false, _A, old_A[1], lin_inds)
        arrayset(false, dA, old_A[2], lin_inds)
        return NoRData(), NoRData(), NoRData(), dv, tuple_fill(NoRData(), ninds)...
    end
    return A, isbits_arrayset_pullback!!
end

function rrule!!(f::CoDual{typeof(Core.arraysize)}, X, dim)
    return zero_fcodual(Core.arraysize(primal(X), primal(dim))), NoPullback(f, X, dim)
end

end

# Core.compilerbarrier
# Core.donotdelete
# Core.finalizer
# Core.get_binding_type

function rrule!!(f::CoDual{typeof(Core.ifelse)}, cond, a::A, b::B) where {A, B}
    _cond = primal(cond)
    p_a = primal(a)
    p_b = primal(b)
    pb!! = if rdata_type(tangent_type(A)) == NoRData && rdata_type(tangent_type(B)) == NoRData
        NoPullback(f, cond, a, b)
    else
        lazy_da = lazy_zero_rdata(p_a)
        lazy_db = lazy_zero_rdata(p_b)
        function ifelse_pullback!!(dc)
            da = ifelse(_cond, dc, instantiate(lazy_da))
            db = ifelse(_cond, instantiate(lazy_db), dc)
            return NoRData(), NoRData(), da, db
        end
    end

    # It's a good idea to split up applying ifelse to the primal and tangent. This is
    # because if you push a `CoDual` through ifelse, it _forces_ the construction of the
    # CoDual. Conversely, if you pass through the primal and tangents separately, the
    # compiler will often be able to avoid constructing the CoDual at all by inlining lots
    # of stuff away.
    return CoDual(ifelse(_cond, p_a, p_b), ifelse(_cond, tangent(a), tangent(b))), pb!!
end

<<<<<<< HEAD
rrule!!(f::CoDual{typeof(Core.sizeof)}, x) = simple_zero_adjoint(f, x)
=======
# Core.set_binding_type!

@zero_adjoint MinimalCtx Tuple{typeof(Core.sizeof), Any}
>>>>>>> d6110f04

# Core.svec

@zero_adjoint MinimalCtx Tuple{typeof(applicable), Vararg}
@zero_adjoint MinimalCtx Tuple{typeof(fieldtype), Vararg}

const StandardFDataType = Union{Tuple, NamedTuple, FData, MutableTangent, NoFData}

function rrule!!(
    f::CoDual{typeof(getfield)}, x::CoDual{P, <:StandardFDataType}, name::CoDual
) where {P}
    if tangent_type(P) == NoTangent
        y = uninit_fcodual(getfield(primal(x), primal(name)))
        return y, NoPullback(f, x, name)
    elseif is_homogeneous_and_immutable(primal(x))
        dx_r = lazy_zero_rdata(primal(x))
        _name = primal(name)
        function immutable_lgetfield_pb!!(dy)
            return NoRData(), increment_field!!(instantiate(dx_r), dy, _name), NoRData()
        end
        yp = getfield(primal(x), _name)
        y = CoDual(yp, _get_fdata_field(primal(x), tangent(x), _name))
        return y, immutable_lgetfield_pb!!
    else
        return rrule!!(uninit_fcodual(lgetfield), x, uninit_fcodual(Val(primal(name))))
    end
end

function rrule!!(
    f::CoDual{typeof(getfield)}, x::CoDual{P, F}, name::CoDual, order::CoDual
) where {P, F<:StandardFDataType}
    if tangent_type(P) == NoTangent
        y = uninit_fcodual(getfield(primal(x), primal(name)))
        return y, NoPullback(f, x, name, order)
    elseif is_homogeneous_and_immutable(primal(x))
        dx_r = lazy_zero_rdata(primal(x))
        _name = primal(name)
        function immutable_lgetfield_pb!!(dy)
            tmp = increment_field!!(instantiate(dx_r), dy, _name)
            return NoRData(), tmp, NoRData(), NoRData()
        end
        yp = getfield(primal(x), _name, primal(order))
        y = CoDual(yp, _get_fdata_field(primal(x), tangent(x), _name))
        return y, immutable_lgetfield_pb!!
    else
        literal_name = uninit_fcodual(Val(primal(name)))
        literal_order = uninit_fcodual(Val(primal(order)))
        return rrule!!(uninit_fcodual(lgetfield), x, literal_name, literal_order)
    end
end

@generated is_homogeneous_and_immutable(::P) where {P<:Tuple} = allequal(P.parameters)
@inline is_homogeneous_and_immutable(p::NamedTuple) = is_homogeneous_and_immutable(Tuple(p))
is_homogeneous_and_immutable(::Any) = false

# # Highly specialised rrule to handle tuples of DataTypes.
# function rrule!!(::CoDual{typeof(getfield)}, value::CoDual{P}, name::CoDual) where {P<:NTuple{<:Any, DataType}}
#     pb!! = NoPullback((NoRData(), NoRData(), NoRData(), NoRData()))
#     y = CoDual{DataType, NoFData}(getfield(primal(value), primal(name)), NoFData())
#     return y, pb!!
# end
# function rrule!!(::CoDual{typeof(getfield)}, value::CoDual{P}, name::CoDual, order::CoDual) where {P<:NTuple{<:Any, DataType}}
#     pb!! = NoPullback((NoRData(), NoRData(), NoRData(), NoRData()))
#     y = CoDual{DataType, NoFData}(getfield(primal(value), primal(name), primal(order)), NoFData())
#     return y, pb!!
# end

@zero_adjoint MinimalCtx Tuple{typeof(getglobal), Any, Any}

# invoke

@zero_adjoint MinimalCtx Tuple{typeof(isa), Any, Any}
@zero_adjoint MinimalCtx Tuple{typeof(isdefined), Vararg}

# modifyfield!

@zero_adjoint MinimalCtx Tuple{typeof(nfields), Any}

# replacefield!

function rrule!!(
    ::CoDual{typeof(setfield!)}, value::CoDual{P, F}, name, x
) where {P, F<:StandardFDataType}
    literal_name = uninit_fcodual(Val(primal(name)))
    return rrule!!(uninit_fcodual(lsetfield!), value, literal_name, x)
end

# swapfield!
# throw

struct TuplePullback{N} end

@inline (::TuplePullback{N})(dy::Tuple) where {N} = NoRData(), dy...

@inline function (::TuplePullback{N})(::NoRData) where {N}
    return NoRData(), ntuple(_ -> NoRData(), N)...
end

@inline tuple_pullback(dy) = NoRData(), dy...

@inline tuple_pullback(dy::NoRData) = NoRData()

function rrule!!(f::CoDual{typeof(tuple)}, args::Vararg{Any, N}) where {N}
    primal_output = tuple(map(primal, args)...)
    if tangent_type(_typeof(primal_output)) == NoTangent
        return zero_fcodual(primal_output), NoPullback(f, args...)
    else
        if fdata_type(tangent_type(_typeof(primal_output))) == NoFData
            return zero_fcodual(primal_output), TuplePullback{N}()
        else
            return CoDual(primal_output, tuple(map(tangent, args)...)), TuplePullback{N}()
        end
    end
end

function rrule!!(::CoDual{typeof(typeassert)}, x::CoDual, type::CoDual)
    typeassert_pullback(dy) = NoRData(), dy, NoRData()
    return CoDual(typeassert(primal(x), primal(type)), tangent(x)), typeassert_pullback
end

@zero_adjoint MinimalCtx Tuple{typeof(typeof), Any}

function generate_hand_written_rrule!!_test_cases(rng_ctor, ::Val{:builtins})

    _x = Ref(5.0) # data used in tests which aren't protected by GC.
    _dx = Ref(4.0)
    _a = Vector{Vector{Float64}}(undef, 3)
    _a[1] = [5.4, 4.23, -0.1, 2.1]

    x = randn(5)
    p = pointer(x)
    dx = randn(5)
    dp = pointer(dx)

    y = [1, 2, 3]
    q = pointer(y)
    dy = zero_tangent(y)
    dq = pointer(dy)

    # Slightly wider range for builtins whose performance is known not to be great.
    _range = (lb=1e-3, ub=200.0)

    test_cases = Any[

        # Core.Intrinsics:
        (false, :stability, nothing, IntrinsicsWrappers.abs_float, 5.0),
        (false, :stability, nothing, IntrinsicsWrappers.add_float, 4.0, 5.0),
        (false, :stability, nothing, IntrinsicsWrappers.add_float_fast, 4.0, 5.0),
        (false, :stability, nothing, IntrinsicsWrappers.add_int, 1, 2),
        (false, :stability, nothing, IntrinsicsWrappers.and_int, 2, 3),
        (false, :stability, nothing, IntrinsicsWrappers.ashr_int, 123456, 0x0000000000000020),
        # atomic_fence -- NEEDS IMPLEMENTING AND TESTING
        # atomic_pointermodify -- NEEDS IMPLEMENTING AND TESTING
        # atomic_pointerref -- NEEDS IMPLEMENTING AND TESTING
        # atomic_pointerreplace -- NEEDS IMPLEMENTING AND TESTING
        (
            true, :none, nothing,
            IntrinsicsWrappers.atomic_pointerset, CoDual(p, dp), 1.0, :monotonic,
        ),
        # atomic_pointerswap -- NEEDS IMPLEMENTING AND TESTING
        (false, :stability, nothing, IntrinsicsWrappers.bitcast, Int64, 5.0),
        (false, :stability, nothing, IntrinsicsWrappers.bswap_int, 5),
        (false, :stability, nothing, IntrinsicsWrappers.ceil_llvm, 4.1),
        (
            true,
            :stability,
            nothing,
            IntrinsicsWrappers.__cglobal,
            Val{:jl_uv_stdout}(),
            Ptr{Cvoid},
        ),
        (false, :stability, nothing, IntrinsicsWrappers.checked_sadd_int, 5, 4),
        (false, :stability, nothing, IntrinsicsWrappers.checked_sdiv_int, 5, 4),
        (false, :stability, nothing, IntrinsicsWrappers.checked_smul_int, 5, 4),
        (false, :stability, nothing, IntrinsicsWrappers.checked_srem_int, 5, 4),
        (false, :stability, nothing, IntrinsicsWrappers.checked_ssub_int, 5, 4),
        (false, :stability, nothing, IntrinsicsWrappers.checked_uadd_int, 5, 4),
        (false, :stability, nothing, IntrinsicsWrappers.checked_udiv_int, 5, 4),
        (false, :stability, nothing, IntrinsicsWrappers.checked_umul_int, 5, 4),
        (false, :stability, nothing, IntrinsicsWrappers.checked_urem_int, 5, 4),
        (false, :stability, nothing, IntrinsicsWrappers.checked_usub_int, 5, 4),
        (false, :stability, nothing, IntrinsicsWrappers.copysign_float, 5.0, 4.0),
        (false, :stability, nothing, IntrinsicsWrappers.copysign_float, 5.0, -3.0),
        [false, :stability, nothing, IntrinsicsWrappers.ctlz_int, 5],
        (false, :stability, nothing, IntrinsicsWrappers.ctpop_int, 5),
        (false, :stability, nothing, IntrinsicsWrappers.cttz_int, 5),
        (false, :stability, nothing, IntrinsicsWrappers.div_float, 5.0, 3.0),
        (false, :stability, nothing, IntrinsicsWrappers.div_float_fast, 5.0, 3.0),
        (false, :stability, nothing, IntrinsicsWrappers.eq_float, 5.0, 4.0),
        (false, :stability, nothing, IntrinsicsWrappers.eq_float, 4.0, 4.0),
        (false, :stability, nothing, IntrinsicsWrappers.eq_float_fast, 5.0, 4.0),
        (false, :stability, nothing, IntrinsicsWrappers.eq_float_fast, 4.0, 4.0),
        (false, :stability, nothing, IntrinsicsWrappers.eq_int, 5, 4),
        (false, :stability, nothing, IntrinsicsWrappers.eq_int, 4, 4),
        (false, :stability, nothing, IntrinsicsWrappers.flipsign_int, 4, -3),
        (false, :stability, nothing, IntrinsicsWrappers.floor_llvm, 4.1),
        (false, :stability, nothing, IntrinsicsWrappers.fma_float, 5.0, 4.0, 3.0),
        (true, :stability_and_allocs, nothing, IntrinsicsWrappers.fpext, Float64, 5f0),
        (false, :stability, nothing, IntrinsicsWrappers.fpiseq, 4.1, 4.0),
        (false, :stability, nothing, IntrinsicsWrappers.fptosi, UInt32, 4.1),
        (false, :stability, nothing, IntrinsicsWrappers.fptoui, Int32, 4.1),
        (true, :stability, nothing, IntrinsicsWrappers.fptrunc, Float32, 5.0),
        (true, :stability, nothing, IntrinsicsWrappers.have_fma, Float64),
        (false, :stability, nothing, IntrinsicsWrappers.le_float, 4.1, 4.0),
        (false, :stability, nothing, IntrinsicsWrappers.le_float_fast, 4.1, 4.0),
        # llvm_call -- NEEDS IMPLEMENTING AND TESTING
        (false, :stability, nothing, IntrinsicsWrappers.lshr_int, 1308622848, 0x0000000000000018),
        (false, :stability, nothing, IntrinsicsWrappers.lt_float, 4.1, 4.0),
        (false, :stability, nothing, IntrinsicsWrappers.lt_float_fast, 4.1, 4.0),
        (false, :stability, nothing, IntrinsicsWrappers.mul_float, 5.0, 4.0),
        (false, :stability, nothing, IntrinsicsWrappers.mul_float_fast, 5.0, 4.0),
        (false, :stability, nothing, IntrinsicsWrappers.mul_int, 5, 4),
        (false, :stability, nothing, IntrinsicsWrappers.muladd_float, 5.0, 4.0, 3.0),
        (false, :stability, nothing, IntrinsicsWrappers.ne_float, 5.0, 4.0),
        (false, :stability, nothing, IntrinsicsWrappers.ne_float_fast, 5.0, 4.0),
        (false, :stability, nothing, IntrinsicsWrappers.ne_int, 5, 4),
        (false, :stability, nothing, IntrinsicsWrappers.ne_int, 5, 5),
        (false, :stability, nothing, IntrinsicsWrappers.neg_float, 5.0),
        (false, :stability, nothing, IntrinsicsWrappers.neg_float_fast, 5.0),
        (false, :stability, nothing, IntrinsicsWrappers.neg_int, 5),
        (false, :stability, nothing, IntrinsicsWrappers.not_int, 5),
        (false, :stability, nothing, IntrinsicsWrappers.or_int, 5, 5),
        (true, :stability, nothing, IntrinsicsWrappers.pointerref, CoDual(p, dp), 2, 1),
        (true, :stability, nothing, IntrinsicsWrappers.pointerref, CoDual(q, dq), 2, 1),
        (true, :stability, nothing, IntrinsicsWrappers.pointerset, CoDual(p, dp), 5.0, 2, 1),
        (true, :stability, nothing, IntrinsicsWrappers.pointerset, CoDual(q, dq), 1, 2, 1),
        # rem_float -- untested and unimplemented because seemingly unused on master
        # rem_float_fast -- untested and unimplemented because seemingly unused on master
        (false, :stability, nothing, IntrinsicsWrappers.rint_llvm, 5),
        (false, :stability, nothing, IntrinsicsWrappers.sdiv_int, 5, 4),
        (false, :stability, nothing, IntrinsicsWrappers.sext_int, Int64, Int32(1308622848)),
        (false, :stability, nothing, IntrinsicsWrappers.shl_int, 1308622848, 0xffffffffffffffe8),
        (false, :stability, nothing, IntrinsicsWrappers.sitofp, Float64, 0),
        (false, :stability, nothing, IntrinsicsWrappers.sle_int, 5, 4),
        (false, :stability, nothing, IntrinsicsWrappers.slt_int, 4, 5),
        (false, :stability, nothing, IntrinsicsWrappers.sqrt_llvm, 5.0),
        (false, :stability, nothing, IntrinsicsWrappers.sqrt_llvm_fast, 5.0),
        (false, :stability, nothing, IntrinsicsWrappers.srem_int, 4, 1),
        (false, :stability, nothing, IntrinsicsWrappers.sub_float, 4.0, 1.0),
        (false, :stability, nothing, IntrinsicsWrappers.sub_float_fast, 4.0, 1.0),
        (false, :stability, nothing, IntrinsicsWrappers.sub_int, 4, 1),
        (false, :stability, nothing, IntrinsicsWrappers.trunc_int, UInt8, 78),
        (false, :stability, nothing, IntrinsicsWrappers.trunc_llvm, 5.1),
        (false, :stability, nothing, IntrinsicsWrappers.udiv_int, 5, 4),
        (false, :stability, nothing, IntrinsicsWrappers.uitofp, Float16, 4),
        (false, :stability, nothing, IntrinsicsWrappers.ule_int, 5, 4),
        (false, :stability, nothing, IntrinsicsWrappers.ult_int, 5, 4),
        (false, :stability, nothing, IntrinsicsWrappers.urem_int, 5, 4),
        (false, :stability, nothing, IntrinsicsWrappers.xor_int, 5, 4),
        (false, :stability, nothing, IntrinsicsWrappers.zext_int, Int64, 0xffffffff),

        # Non-intrinsic built-ins:
        # Core._abstracttype -- NEEDS IMPLEMENTING AND TESTING
        (false, :none, nothing, __vec_to_tuple, [1.0]),
        (false, :none, nothing, __vec_to_tuple, Any[1.0]),
        (false, :none, nothing, __vec_to_tuple, Any[[1.0]]),
        # Core._apply_pure -- NEEDS IMPLEMENTING AND TESTING
        # Core._call_in_world -- NEEDS IMPLEMENTING AND TESTING
        # Core._call_in_world_total -- NEEDS IMPLEMENTING AND TESTING
        # Core._call_latest -- NEEDS IMPLEMENTING AND TESTING
        # Core._compute_sparams -- CONSIDER TESTING
        # Core._equiv_typedef -- NEEDS IMPLEMENTING AND TESTING
        # Core._expr -- NEEDS IMPLEMENTING AND TESTING
        # Core._primitivetype -- NEEDS IMPLEMENTING AND TESTING
        # Core._setsuper! -- NEEDS IMPLEMENTING AND TESTING
        # Core._structtype -- NEEDS IMPLEMENTING AND TESTING
        (false, :none, nothing, Core._svec_ref, svec(5, 4), 2),
        # Core._typebody! -- NEEDS IMPLEMENTING AND TESTING
        (false, :stability, nothing, <:, Float64, Int),
        (false, :stability, nothing, <:, Any, Float64),
        (false, :stability, nothing, <:, Float64, Any),
        (false, :stability, nothing, ===, 5.0, 4.0),
        (false, :stability, nothing, ===, 5.0, randn(5)),
        (false, :stability, nothing, ===, randn(5), randn(3)),
        (false, :stability, nothing, ===, 5.0, 5.0),
        (true, :stability, nothing, Core._typevar, :T, Union{}, Any),
        (false, :none, (lb=1e-3, ub=100.0), Core.apply_type, Vector, Float64),
        (false, :none, (lb=1e-3, ub=100.0), Core.apply_type, Array, Float64, 2),
        # Core.compilerbarrier -- NEEDS IMPLEMENTING AND TESTING
        # Core.const_arrayref -- NEEDS IMPLEMENTING AND TESTING
        # Core.donotdelete -- NEEDS IMPLEMENTING AND TESTING
        # Core.finalizer -- NEEDS IMPLEMENTING AND TESTING
        # Core.get_binding_type -- NEEDS IMPLEMENTING AND TESTING
        (false, :none, nothing, Core.ifelse, true, randn(5), 1),
        (false, :none, nothing, Core.ifelse, false, randn(5), 2),
        (false, :stability, nothing, Core.ifelse, true, 5, 4),
        (false, :stability, nothing, Core.ifelse, false, true, false),
        (false, :stability, nothing, Core.ifelse, false, 1.0, 2.0),
        (false, :stability, nothing, Core.ifelse, true, 1.0, 2.0),
        (false, :stability, nothing, Core.ifelse, false, randn(5), randn(3)),
        (false, :stability, nothing, Core.ifelse, true, randn(5), randn(3)),
        # Core.set_binding_type! -- NEEDS IMPLEMENTING AND TESTING
        (false, :stability, nothing, Core.sizeof, Float64),
        (false, :stability, nothing, Core.sizeof, randn(5)),
        # Core.svec -- NEEDS IMPLEMENTING AND TESTING
        (false, :stability, nothing, applicable, sin, Float64),
        (false, :stability, nothing, applicable, sin, Type),
        (false, :stability, nothing, applicable, +, Type, Float64),
        (false, :stability, nothing, applicable, +, Float64, Float64),
        (false, :stability, (lb=1e-3, ub=20.0), fieldtype, StructFoo, :a),
        (false, :stability, (lb=1e-3, ub=20.0), fieldtype, StructFoo, :b),
        (false, :stability, (lb=1e-3, ub=20.0), fieldtype, MutableFoo, :a),
        (false, :stability, (lb=1e-3, ub=20.0), fieldtype, MutableFoo, :b),
        (true, :none, _range, getfield, StructFoo(5.0), :a),
        (false, :none, _range, getfield, StructFoo(5.0, randn(5)), :a),
        (false, :none, _range, getfield, StructFoo(5.0, randn(5)), :b),
        (true, :none, _range, getfield, StructFoo(5.0), 1),
        (false, :none, _range, getfield, StructFoo(5.0, randn(5)), 1),
        (false, :none, _range, getfield, StructFoo(5.0, randn(5)), 2),
        (true, :none, _range, getfield, MutableFoo(5.0), :a),
        (false, :none, _range, getfield, MutableFoo(5.0, randn(5)), :b),
        (false, :stability_and_allocs, nothing, getfield, UnitRange{Int}(5:9), :start),
        (false, :stability_and_allocs, nothing, getfield, UnitRange{Int}(5:9), :stop),
        (false, :stability_and_allocs, nothing, getfield, (5.0, ), 1),
        (false, :stability_and_allocs, nothing, getfield, (5.0, 4.0), 1),
        (false, :stability_and_allocs, nothing, getfield, (5.0, ), 1, false),
        (false, :stability_and_allocs, nothing, getfield, (5.0, 4.0), 1, false),
        (false, :stability_and_allocs, nothing, getfield, (1, ), 1, false),
        (false, :stability_and_allocs, nothing, getfield, (1, 2), 1),
        (false, :stability_and_allocs, nothing, getfield, (a=5, b=4), 1),
        (false, :stability_and_allocs, nothing, getfield, (a=5, b=4), 2),
        (false, :none, nothing, getfield, (Float64, Float64), 1),
        (false, :none, nothing, getfield, (Float64, Float64), 2, false),
        (false, :none, _range, getfield, (a=5.0, b=4), 1),
        (false, :none, _range, getfield, (a=5.0, b=4), 2),
        (false, :none, _range, getfield, UInt8, :name),
        (false, :none, _range, getfield, UInt8, :super),
        (true, :none, _range, getfield, UInt8, :layout),
        (false, :none, _range, getfield, UInt8, :hash),
        (false, :none, _range, getfield, UInt8, :flags),
        # getglobal requires compositional testing, because you can't deepcopy a module
        # invoke -- NEEDS IMPLEMENTING AND TESTING
        (false, :stability, nothing, isa, 5.0, Float64),
        (false, :stability, nothing, isa, 1, Float64),
        (false, :stability, nothing, isdefined, MutableFoo(5.0, randn(5)), :sim),
        (false, :stability, nothing, isdefined, MutableFoo(5.0, randn(5)), :a),
        # modifyfield! -- NEEDS IMPLEMENTING AND TESTING
        (false, :stability, nothing, nfields, MutableFoo),
        (false, :stability, nothing, nfields, StructFoo),
        # replacefield! -- NEEDS IMPLEMENTING AND TESTING
        (false, :none, _range, setfield!, MutableFoo(5.0, randn(5)), :a, 4.0),
        (false, :none, nothing, setfield!, MutableFoo(5.0, randn(5)), :b, randn(5)),
        (false, :none, _range, setfield!, MutableFoo(5.0, randn(5)), 1, 4.0),
        (false, :none, _range, setfield!, MutableFoo(5.0, randn(5)), 2, randn(5)),
        (false, :none, _range, setfield!, NonDifferentiableFoo(5, false), 1, 4),
        (false, :none, _range, setfield!, NonDifferentiableFoo(5, true), 2, false),
        # swapfield! -- NEEDS IMPLEMENTING AND TESTING
        # throw -- NEEDS IMPLEMENTING AND TESTING
        (false, :stability_and_allocs, nothing, tuple, 5.0, 4.0),
        (false, :stability_and_allocs, nothing, tuple, randn(5), 5.0),
        (false, :stability_and_allocs, nothing, tuple, randn(5), randn(4)),
        (false, :stability_and_allocs, nothing, tuple, 5.0, randn(1)),
        (false, :stability_and_allocs, nothing, tuple),
        (false, :stability_and_allocs, nothing, tuple, 1),
        (false, :stability_and_allocs, nothing, tuple, 1, 5),
        (false, :stability_and_allocs, nothing, tuple, 1.0, (5, )),
        (false, :stability, nothing, typeassert, 5.0, Float64),
        (false, :stability, nothing, typeassert, randn(5), Vector{Float64}),
        (false, :stability, nothing, typeof, 5.0),
        (false, :stability, nothing, typeof, randn(5)),
    ]

    # These functions are only primitives before 1.11. After 1.11, they are regular Julia
    # functions, so we ought to be able to differentiate through them.
    @static if VERSION < v"1.11.0-rc4"
        test_cases = vcat(
            test_cases,
            (false, :stability, nothing, IntrinsicsWrappers.arraylen, randn(10)),
            (false, :stability, nothing, IntrinsicsWrappers.arraylen, randn(10, 7)),
            (false, :stability, nothing, Base.arrayref, true, randn(5), 1),
            (false, :stability, nothing, Base.arrayref, false, randn(4), 1),
            (false, :stability, nothing, Base.arrayref, true, randn(5, 4), 1, 1),
            (false, :stability, nothing, Base.arrayref, false, randn(5, 4), 5, 4),
            (false, :stability, nothing, Base.arrayref, true, randn(5, 4), 1),
            (false, :stability, nothing, Base.arrayref, false, randn(5, 4), 5),
            (false, :stability, nothing, Base.arrayref, false, [1, 2, 3], 1),
            (false, :stability, nothing, Base.arrayset, false, [1, 2, 3], 4, 2),
            (false, :stability, nothing, Base.arrayset, false, randn(5), 4.0, 3),
            (false, :stability, nothing, Base.arrayset, false, randn(5, 4), 3.0, 1, 3),
            (false, :stability, nothing, Base.arrayset, true, randn(5), 4.0, 3),
            (false, :stability, nothing, Base.arrayset, true, randn(5, 4), 3.0, 1, 3),
            (false, :stability, nothing, Base.arrayset, false, [randn(3) for _ in 1:5], randn(4), 1),
            (false, :stability, nothing, Base.arrayset, false, _a, randn(4), 1),
            (false, :stability, nothing, Base.arrayset, true, [(5.0, rand(1))], (4.0, rand(1)), 1),
            (
                false,
                :stability,
                nothing,
                Base.arrayset,
                false,
                setindex!(Vector{Vector{Float64}}(undef, 3), randn(3), 1),
                randn(4),
                1,
            ),
            (
                false,
                :stability,
                nothing,
                Base.arrayset,
                false,
                setindex!(Vector{Vector{Float64}}(undef, 3), randn(3), 2),
                randn(4),
                1,
            ),
            (false, :stability, nothing, Core.arraysize, randn(5, 4, 3), 2),
            (false, :stability, nothing, Core.arraysize, randn(5, 4, 3, 2, 1), 100),
        )
    end

    memory = Any[_x, _dx, _a, p, dp]
    return test_cases, memory
end

function generate_derived_rrule!!_test_cases(rng_ctor, ::Val{:builtins})
    test_cases = Any[
        (false, :none, nothing, _apply_iterate_equivalent, Base.iterate, *, 5.0, 4.0),
        (false, :none, nothing, _apply_iterate_equivalent, Base.iterate, *, (5.0, 4.0)),
        (false, :none, nothing, _apply_iterate_equivalent, Base.iterate, *, [5.0, 4.0]),
        (false, :none, nothing, _apply_iterate_equivalent, Base.iterate, *, [5.0], (4.0, )),
        (false, :none, nothing, _apply_iterate_equivalent, Base.iterate, *, 3, (4.0, )),
        (
            # 33 arguments is the critical length at which splatting gives up on inferring,
            # and backs off to `Core._apply_iterate`. It's important to check this in order
            # to verify that we don't wind up in an infinite recursion.
            false, :none, nothing,
            _apply_iterate_equivalent, Base.iterate, +, randn(33),
        ),
        (
            # Check that Core._apply_iterate gets lifted to _apply_iterate_equivalent.
            false, :none, nothing,
            x -> +(x...), randn(33),
        ),
        (
            false, :none, nothing,
            (
                function (x)
                    rx = Ref(x)
                    pointerref(bitcast(Ptr{Float64}, pointer_from_objref(rx)), 1, 1)
                end
            ),
            5.0,
        ),
        (
            false, :none, nothing,
            (v, x) -> (pointerset(pointer(x), v, 2, 1); x), 3.0, randn(5),
        ),
        (
            false, :none, nothing,
            x -> (pointerset(pointer(x), UInt8(3), 2, 1); x), rand(UInt8, 5),
        ),
        (false, :none, nothing, getindex, randn(5), [1, 1]),
        (false, :none, nothing, getindex, randn(5), [1, 2, 2]),
        (false, :none, nothing, setindex!, randn(5), [4.0, 5.0], [1, 1]),
        (false, :none, nothing, setindex!, randn(5), [4.0, 5.0, 6.0], [1, 2, 2]),
    ]

    # This (internal) function was removed in 1.11 as part of the refactor of the Array
    # interface. Possibly we shouldn't have been testing it in the first place, but should
    # rather target a slightly higher-level function (maybe Base.unsafe_copyto!).
    @static if VERSION < v"1.11.0-rc4"
        push!(
            test_cases,
            (
                false, :none, nothing,
                Base._unsafe_copyto!,
                fill!(Matrix{Real}(undef, 5, 4), 1.0),
                3,
                randn(10),
                2,
                4,
            ),
        )
    end
    memory = Any[]
    return test_cases, memory
end<|MERGE_RESOLUTION|>--- conflicted
+++ resolved
@@ -617,13 +617,7 @@
     return CoDual(ifelse(_cond, p_a, p_b), ifelse(_cond, tangent(a), tangent(b))), pb!!
 end
 
-<<<<<<< HEAD
-rrule!!(f::CoDual{typeof(Core.sizeof)}, x) = simple_zero_adjoint(f, x)
-=======
-# Core.set_binding_type!
-
 @zero_adjoint MinimalCtx Tuple{typeof(Core.sizeof), Any}
->>>>>>> d6110f04
 
 # Core.svec
 
