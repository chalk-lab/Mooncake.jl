function blas_name(name::Symbol)
    return (BLAS.USE_BLAS64 ? Symbol(name, "64_") : name, Symbol(BLAS.libblastrampoline))
end

function _trans(flag, mat)
    flag === 'T' && return transpose(mat)
    flag === 'C' && return adjoint(mat)
    flag === 'N' && return mat
    throw(error("Unrecognised flag $flag"))
end

function tri!(A, u::Char, d::Char)
    return u == 'L' ? tril!(A, d == 'U' ? -1 : 0) : triu!(A, d == 'U' ? 1 : 0)
end

const BlasRealFloat = Union{Float32,Float64}
const BlasComplexFloat = Union{ComplexF32,ComplexF64}

_fields(x::Tangent) = x.fields
_fields(x::FData) = x.data

const TangentOrFData = Union{Tangent,FData}

"""
    arrayify(x::CoDual{<:AbstractArray{<:BlasFloat}})

Return the primal field of `x`, and convert its fdata into an array of the same type as the
primal. This operation is not guaranteed to be possible for all array types, but seems to be
possible for all array types of interest so far.
"""
function arrayify(
    x::Union{Dual{A},CoDual{A}}
) where {A<:Union{AbstractArray{<:BlasFloat},Ptr{<:BlasFloat}}}
    return arrayify(primal(x), tangent(x))  # NOTE: for complex numbers, tangents are reinterpreted to Complex
end
function arrayify(x::A, dx::A) where {A<:Union{Array{<:BlasRealFloat},Ptr{<:BlasRealFloat}}}
    (x, dx)
end
function arrayify(x::Array{P}, dx::Array{<:Tangent}) where {P<:BlasComplexFloat}
    return x, reinterpret(P, dx)
end
function arrayify(x::Ptr{P}, dx::Ptr{<:Tangent}) where {P<:BlasComplexFloat}
    return x, convert(Ptr{P}, dx)
end
function arrayify(
    x::Diagonal{P,<:AbstractVector{P}}, dx::TangentOrFData
) where {P<:BlasFloat}
    _, _dx = arrayify(x.diag, _fields(dx).diag)
    return x, Diagonal(_dx)
end
function arrayify(x::SubArray{P,B,C,D,E}, dx::TangentOrFData) where {P<:BlasFloat,B,C,D,E}
    _, _dx = arrayify(x.parent, _fields(dx).parent)
    return x, SubArray{P,B,typeof(_dx),D,E}(_dx, x.indices, x.offset1, x.stride1)
end
function arrayify(x::ReshapedArray{P,B,C,D}, dx::TangentOrFData) where {P<:BlasFloat,B,C,D}
    _, _dx = arrayify(x.parent, _fields(dx).parent)
    return x, ReshapedArray{P,B,typeof(_dx),D}(_dx, x.dims, x.mi)
end
function arrayify(x::Base.ReinterpretArray{T}, dx::TangentOrFData) where {T<:BlasFloat}
    _, _dx = arrayify(x.parent, _fields(dx).parent)
    return x, reinterpret(T, _dx)
end

function arrayify(x::A, dx::DA) where {A,DA}
    msg =
        "Encountered unexpected array type in `Mooncake.arrayify`. This error is likely " *
        "due to a call to a BLAS or LAPACK function with an array type that " *
        "Mooncake has not been told about. A new method of `Mooncake.arrayify` is needed." *
        " Please open an issue at " *
        "https://github.com/chalk-lab/Mooncake.jl/issues . " *
        "It should contain this error message and the associated stack trace.\n\n" *
        "Array type: $A\n\nFData type: $DA."
    return error(msg)
end

function viewify(
    n::BLAS.BlasInt, x_dx::Union{Dual{Ptr{P}},CoDual{Ptr{P}}}, incx::BLAS.BlasInt
) where {P<:BlasFloat}
    x, dx = arrayify(x_dx)
    xinds = 1:incx:(incx * n)
    return (
        view(unsafe_wrap(Vector{P}, x, n * incx), xinds),
        view(unsafe_wrap(Vector{P}, dx, n * incx), xinds),
    )
end
function viewify(
    n::BLAS.BlasInt, x_dx::Union{Dual{A},CoDual{A}}, incx::BLAS.BlasInt
) where {A<:AbstractArray{<:BlasFloat}}
    x, dx = arrayify(x_dx)
    xinds = 1:incx:(incx * n)
    return view(x, xinds), view(dx, xinds)
end

numberify(x::BlasRealFloat) = x
function numberify(x::Tangent{@NamedTuple{re::P,im::P}}) where {P<:BlasRealFloat}
    complex(x.fields.re, x.fields.im)
end
numberify(x::Dual) = primal(x), numberify(tangent(x))
_rdata(x::BlasRealFloat) = x
_rdata(x::BlasComplexFloat) = RData((; re=real(x), im=imag(x)))

#
# Utility
#

@zero_derivative MinimalCtx Tuple{typeof(BLAS.get_num_threads)}
@zero_derivative MinimalCtx Tuple{typeof(BLAS.lbt_get_num_threads)}
@zero_derivative MinimalCtx Tuple{typeof(BLAS.set_num_threads),Union{Integer,Nothing}}
@zero_derivative MinimalCtx Tuple{typeof(BLAS.lbt_set_num_threads),Any}

#
# LEVEL 1
#

for (fname, jlfname, elty) in (
    (:cblas_ddot, :dot, :Float64),
    (:cblas_sdot, :dot, :Float32),
    (:cblas_zdotc_sub, :dotc, :ComplexF64),
    (:cblas_cdotc_sub, :dotc, :ComplexF32),
    (:cblas_zdotu_sub, :dotu, :ComplexF64),
    (:cblas_cdotu_sub, :dotu, :ComplexF32),
)
    isreal = jlfname == :dot

    @eval @inline function frule!!(
        ::Dual{typeof(_foreigncall_)},
        ::Dual{Val{$(blas_name(fname))}},
        ::Dual, # return type
        ::Dual, # argument types
        ::Dual, # nreq
        ::Dual, # calling convention
        _n::Dual{BLAS.BlasInt},
        _DX::Dual{Ptr{$elty}},
        _incx::Dual{BLAS.BlasInt},
        _DY::Dual{Ptr{$elty}},
        _incy::Dual{BLAS.BlasInt},
        # For complex numbers the result is stored in an extra pointer
        $((isreal ? () : (:(_presult::Dual{Ptr{$elty}}),))...),
        args::Vararg{Any,N},
    ) where {N}
        GC.@preserve args begin
            # Load in values from pointers.
            n, incx, incy = map(primal, (_n, _incx, _incy))
            DX, _dDX = arrayify(_DX)
            DY, _dDY = arrayify(_DY)

            result = BLAS.$jlfname(n, DX, incx, DY, incy)
            _dresult =
                BLAS.$jlfname(n, _dDX, incx, DY, incy) +
                BLAS.$jlfname(n, DX, incx, _dDY, incy)

            # For complex numbers the result must be stored in the pointer
            $(
                if isreal
                    quote
                        Dual(result, _dresult)
                    end
                else
                    quote
                        presult, _dpresult = arrayify(_presult)
                        Base.unsafe_store!(presult, result)
                        Base.unsafe_store!(_dpresult, _dresult)

                        Dual(nothing, NoTangent())
                    end
                end
            )
        end
    end
    @eval @inline function rrule!!(
        ::CoDual{typeof(_foreigncall_)},
        ::CoDual{Val{$(blas_name(fname))}},
        ::CoDual, # return type
        ::CoDual, # argument types
        ::CoDual, # nreq
        ::CoDual, # calling convention
        _n::CoDual{BLAS.BlasInt},
        _DX::CoDual{Ptr{$elty}},
        _incx::CoDual{BLAS.BlasInt},
        _DY::CoDual{Ptr{$elty}},
        _incy::CoDual{BLAS.BlasInt},
        $((isreal ? () : (:(_presult::CoDual{Ptr{$elty}}),))...),
        args::Vararg{Any,N},
    ) where {N}
        GC.@preserve args begin
            # Load in values from pointers.
            n, incx, incy = map(primal, (_n, _incx, _incy))
            DX, _dDX = viewify(n, _DX, incx)
            DY, _dDY = viewify(n, _DY, incy)

            # Run primal computation.
            result = BLAS.$jlfname(DX, DY)

            # For complex numbers the primal result must be stored in the pointer, and the dual must be zeroed
            $(isreal ? :() : quote
                presult, _dpresult = arrayify(_presult)
                Base.unsafe_store!(presult, result)
                Base.unsafe_store!(_dpresult, zero($elty))

                result = nothing
            end)
        end

        $(
            if jlfname == :dot
                quote
                    function dot_pb!!(dv)
                        GC.@preserve args begin
                            _dDX .+= DY .* dv
                            _dDY .+= DX .* dv
                        end
                        return tuple_fill(NoRData(), Val(N + 11))
                    end
                end
            elseif jlfname == :dotc
                quote
                    function dot_pb!!(::NoRData)
                        GC.@preserve args begin
                            dv = Base.unsafe_load(_dpresult)
                            _dDX .+= DY .* dv'
                            _dDY .+= DX .* dv
                        end
                        return tuple_fill(NoRData(), Val(N + 12))
                    end
                end
            else
                quote
                    function dot_pb!!(::NoRData)
                        GC.@preserve args begin
                            dv = Base.unsafe_load(_dpresult)
                            _dDX .+= conj.(DY) .* dv
                            _dDY .+= conj.(DX) .* dv
                        end
                        return tuple_fill(NoRData(), Val(N + 12))
                    end
                end
            end
        )

        return CoDual(result, NoFData()), dot_pb!!
    end
end

@is_primitive(
    MinimalCtx,
    Tuple{
        typeof(BLAS.nrm2),Int,X,Int
    } where {T<:BlasFloat,X<:Union{Ptr{T},AbstractArray{T}}},
)
function frule!!(
    ::Dual{typeof(BLAS.nrm2)},
    n::Dual{<:Integer},
    X_dX::Dual{<:Union{Ptr{T},AbstractArray{T}}},
    incx::Dual{<:Integer},
) where {T<:BlasFloat}
    y = BLAS.nrm2(primal(n), primal(X_dX), primal(incx))
    X, dX = viewify(primal(n), X_dX, primal(incx))
    dy = zero(y)
    @inbounds for i in eachindex(X)
        dy = dy + real(X[i] * dX[i]') + real(X[i]' * dX[i])
    end
    return Dual(y, dy / 2y)
end
function rrule!!(
    ::CoDual{typeof(BLAS.nrm2)},
    n::CoDual{<:Integer},
    X_dX::CoDual{<:Union{Ptr{T},AbstractArray{T}} where {T<:BlasFloat}},
    incx::CoDual{<:Integer},
)
    y = BLAS.nrm2(primal(n), primal(X_dX), primal(incx))
    X, dX = viewify(primal(n), X_dX, primal(incx))
    function nrm2_pb!!(dy)
        dX .+= X .* (dy / y)
        return NoRData(), NoRData(), NoRData(), NoRData()
    end
    return CoDual(y, NoFData()), nrm2_pb!!
end

@is_primitive(
    MinimalCtx,
    Tuple{
        typeof(BLAS.scal!),Integer,P,X,Integer
    } where {P<:BlasFloat,X<:Union{Ptr{P},AbstractArray{P}}}
)
function frule!!(
    ::Dual{typeof(BLAS.scal!)},
    _n::Dual{<:Integer},
    a_da::Dual{P},
    X_dX::Dual{<:Union{Ptr{P},AbstractArray{P}}},
    _incx::Dual{<:Integer},
) where {P<:BlasFloat}

    # Extract params.
    n = primal(_n)
    incx = primal(_incx)
    a, da = numberify(a_da)
    X, dX = arrayify(X_dX)

    # Compute Frechet derivative.
    BLAS.scal!(n, a, dX, incx)
    BLAS.axpy!(n, da, X, incx, dX, incx)

    # Perform primal computation.
    BLAS.scal!(n, a, X, incx)
    return X_dX
end
function rrule!!(
    ::CoDual{typeof(BLAS.scal!)},
    _n::CoDual{<:Integer},
    a_da::CoDual{P},
    X_dX::CoDual{<:Union{Ptr{P},AbstractArray{P}}},
    _incx::CoDual{<:Integer},
) where {P<:BlasFloat}

    # Extract params.
    n = primal(_n)
    incx = primal(_incx)
    a = primal(a_da)
    X, dX = viewify(n, X_dX, incx)

    # Take a copy of previous state in order to recover it on the reverse pass.
    X_copy = copy(X)

    # Run primal computation.
    BLAS.scal!(n, a, primal(X_dX), incx)

    function scal_adjoint(::NoRData)

        # Set primal to previous state.
        X .= X_copy

        # Compute gradient w.r.t. scaling.
        ∇a = dot(X, dX)

        # Compute gradient w.r.t. DX.
        BLAS.scal!(a', dX)

        return NoRData(), NoRData(), _rdata(∇a), NoRData(), NoRData()
    end
    return X_dX, scal_adjoint
end

#
# LEVEL 2
#

@is_primitive(
    MinimalCtx,
    Tuple{
        typeof(BLAS.gemv!),Char,P,AbstractVecOrMat{P},AbstractVector{P},P,AbstractVector{P}
    } where {P<:BlasFloat},
)

@inline function frule!!(
    ::Dual{typeof(BLAS.gemv!)},
    tA::Dual{Char},
    alpha::Dual{P},
    A_dA::Dual{<:AbstractVector{P}},
    x_dx::Dual{<:AbstractVector{P}},
    beta::Dual{P},
    y_dy::Dual{<:AbstractVector{P}},
) where {P<:BlasFloat}
    A, dA = arrayify(A_dA)
    x, dx = arrayify(x_dx)
    y, dy = arrayify(y_dy)
    α, dα = numberify(alpha)
    β, dβ = numberify(beta)

    _gemv!_frule_core!(
        primal(tA), α, dα, reshape(A, :, 1), reshape(dA, :, 1), x, dx, β, dβ, y, dy
    )

    return y_dy
end

@inline function frule!!(
    ::Dual{typeof(BLAS.gemv!)},
    tA::Dual{Char},
    alpha::Dual{P},
    A_dA::Dual{<:AbstractMatrix{P}},
    x_dx::Dual{<:AbstractVector{P}},
    beta::Dual{P},
    y_dy::Dual{<:AbstractVector{P}},
) where {P<:BlasFloat}
    A, dA = arrayify(A_dA)
    x, dx = arrayify(x_dx)
    y, dy = arrayify(y_dy)
    α, dα = numberify(alpha)
    β, dβ = numberify(beta)

    _gemv!_frule_core!(primal(tA), α, dα, A, dA, x, dx, β, dβ, y, dy)

    return y_dy
end

@inline function _gemv!_frule_core!(
    tA::Char,
    α::P,
    dα::P,
    A::AbstractMatrix{P},
    dA::AbstractMatrix{P},
    x::AbstractVector{P},
    dx::AbstractVector{P},
    β::P,
    dβ::P,
    y::AbstractVector{P},
    dy::AbstractVector{P},
) where {P<:BlasFloat}
    # Derivative computation.
    BLAS.gemv!(tA, dα, A, x, β, dy)
    BLAS.gemv!(tA, α, dA, x, one(P), dy)
    BLAS.gemv!(tA, α, A, dx, one(P), dy)

    # Strong zero is essential here, in case `y` has undefined element values.
    if !iszero(dβ)
        @inbounds for n in eachindex(y)
            tmp = dβ * y[n]
            dy[n] = ifelse(isnan(y[n]), dy[n], tmp + dy[n])
        end
    end

    # Primal computation.
    BLAS.gemv!(tA, α, A, x, β, y)
    return nothing
end

@inline function rrule!!(
    ::CoDual{typeof(BLAS.gemv!)},
    _tA::CoDual{Char},
    _alpha::CoDual{P},
    _A::CoDual{<:AbstractVector{P}},
    _x::CoDual{<:AbstractVector{P}},
    _beta::CoDual{P},
    _y::CoDual{<:AbstractVector{P}},
) where {P<:BlasFloat}

    # Pull out primals and tangents (the latter only where necessary).
    trans = _tA.x
    alpha = _alpha.x
    A, dA = arrayify(_A)
    x, dx = arrayify(_x)
    beta = _beta.x
    y, dy = arrayify(_y)

    pb = _gemv!_rrule_core!(
        trans, alpha, reshape(A, :, 1), reshape(dA, :, 1), x, dx, beta, y, dy
    )

    return _y, pb
end

@inline function rrule!!(
    ::CoDual{typeof(BLAS.gemv!)},
    _tA::CoDual{Char},
    _alpha::CoDual{P},
    _A::CoDual{<:AbstractMatrix{P}},
    _x::CoDual{<:AbstractVector{P}},
    _beta::CoDual{P},
    _y::CoDual{<:AbstractVector{P}},
) where {P<:BlasFloat}

    # Pull out primals and tangents (the latter only where necessary).
    trans = _tA.x
    alpha = _alpha.x
    A, dA = arrayify(_A)
    x, dx = arrayify(_x)
    beta = _beta.x
    y, dy = arrayify(_y)

    pb = _gemv!_rrule_core!(trans, alpha, A, dA, x, dx, beta, y, dy)

    return _y, pb
end

@inline function _gemv!_rrule_core!(
    trans::Char,
    alpha::P,
    A::AbstractMatrix{P},
    dA::AbstractMatrix{P},
    x::AbstractVector{P},
    dx::AbstractVector{P},
    beta::P,
    y::AbstractVector{P},
    dy::AbstractVector{P},
) where {P<:BlasFloat}

    # Take copies before adding.
    y_copy = copy(y)

    # Run primal.
    BLAS.gemv!(trans, alpha, A, x, beta, y)

    function gemv!_pb!!(::NoRData)

        # Increment fdata.
        if trans == 'N'
            dalpha = dot(dy, A, x)'
            dA .+= alpha' .* dy .* x'
            BLAS.gemv!('C', alpha', A, dy, one(eltype(A)), dx)
        elseif trans == 'C' || P <: BlasRealFloat
            dalpha = dot(dy, A', x)'
            dA .+= alpha .* x .* dy'
            BLAS.gemv!('N', alpha', A, dy, one(eltype(A)), dx)
        else
            dalpha = dot(dy, transpose(A), x)'
            dA .+= alpha' .* conj.(x) .* transpose(dy)
            # Should be gemv!("conjugate only", alpha', A, dy, one(eltype(A)), dx)
            # but BLAS has no "conjugate only" gemv
            conj!(dx)
            BLAS.gemv!('N', alpha, A, conj.(dy), one(eltype(A)), dx)
            conj!(dx)
        end
        dbeta = dot(y_copy, dy)
        dy .*= beta'

        # Restore primal.
        copyto!(y, y_copy)

        # Return rdata.
        return (
            NoRData(),
            NoRData(),
            _rdata(dalpha),
            NoRData(),
            NoRData(),
            _rdata(dbeta),
            NoRData(),
        )
    end

    return gemv!_pb!!
end

# Note that the complex symv are not BLAS but auxiliary functions in LAPACK
for (fname, elty) in ((:(symv!), BlasFloat), (:(hemv!), BlasComplexFloat))
    isherm = fname == :(hemv!)

    @eval @is_primitive(
        MinimalCtx,
        Tuple{
            typeof(BLAS.$fname),
            Char,
            T,
            AbstractMatrix{T},
            AbstractVector{T},
            T,
            AbstractVector{T},
        } where {T<:$elty},
    )

    @eval function frule!!(
        ::Dual{typeof(BLAS.$fname)},
        uplo::Dual{Char},
        alpha::Dual{T},
        A_dA::Dual{<:AbstractMatrix{T}},
        x_dx::Dual{<:AbstractVector{T}},
        beta::Dual{T},
        y_dy::Dual{<:AbstractVector{T}},
    ) where {T<:$elty}
        # Extract primals.
        ul = primal(uplo)
        α, dα = numberify(alpha)
        β, dβ = numberify(beta)
        A, dA = arrayify(A_dA)
        x, dx = arrayify(x_dx)
        y, dy = arrayify(y_dy)

        # Compute Frechet derivative.
        BLAS.$fname(ul, dα, A, x, β, dy)
        BLAS.$fname(ul, α, dA, x, one(T), dy)
        BLAS.$fname(ul, α, A, dx, one(T), dy)
        if !iszero(dβ)
            @inbounds for n in eachindex(y)
                tmp = dβ * y[n]
                dy[n] = ifelse(isnan(y[n]), dy[n], tmp + dy[n])
            end
        end

        # Run primal computation.
        BLAS.$fname(ul, α, A, x, β, y)

        return y_dy
    end

    @eval function rrule!!(
        ::CoDual{typeof(BLAS.$fname)},
        uplo::CoDual{Char},
        alpha::CoDual{T},
        A_dA::CoDual{<:AbstractMatrix{T}},
        x_dx::CoDual{<:AbstractVector{T}},
        beta::CoDual{T},
        y_dy::CoDual{<:AbstractVector{T}},
    ) where {T<:$elty}

        # Extract primals.
        ul = primal(uplo)
        α = primal(alpha)
        β = primal(beta)
        A, dA = arrayify(A_dA)
        x, dx = arrayify(x_dx)
        y, dy = arrayify(y_dy)

        y_copy = copy(y)

        BLAS.$fname(ul, α, A, x, β, y)

        function symv!_or_hemv!_adjoint(::NoRData)
            # dα = <dy, Ax>'
            if (α == 1 && β == 0)
                # Don't recompute Ax, it's already in y.
                dα = dot(dy, y)'
                BLAS.copyto!(y, y_copy)
            else
                # Reset y.
                BLAS.copyto!(y, y_copy)

                # First compute Ax with {sy,he}mv!: safe to write into memory for copy of y.
                BLAS.$fname(ul, one(T), A, x, zero(T), y_copy)
                dα = dot(dy, y_copy)'
            end

            # gradient w.r.t. A.
            # TODO: could be switched to BLAS.{sy,he}r2! should Julia ever provide it
            dA_tmp = α' * dy * x'
            if ul == 'L'
                dA .+= LowerTriangular(dA_tmp)
                dA .+= $(isherm ? adjoint : transpose)(UpperTriangular(dA_tmp))
            else
                dA .+= $(isherm ? adjoint : transpose)(LowerTriangular(dA_tmp))
                dA .+= UpperTriangular(dA_tmp)
            end
            @inbounds for n in diagind(dA)
                dA[n] -= $(isherm ? :(real(dA_tmp[n])) : :(dA_tmp[n]))
            end

            # gradient w.r.t. x: dx += α' A' dy
            if T <: BlasRealFloat || $isherm
                # A' = A for real numbers or for hermitian matrices
                BLAS.$fname(ul, α', A, dy, one(T), dx)
            else
                # A is symmetric but complex so A' = conj(A)
                # Instead we compute conj(dx) += α A conj(dy)
                conj!(dx)
                BLAS.$fname(ul, α, A, conj.(dy), one(T), dx)
                conj!(dx)
            end

            # gradient w.r.t. beta.
            dβ = dot(y, dy)

            # gradient w.r.t. y.
            BLAS.scal!(β', dy)

            return (
                NoRData(),
                NoRData(),
                _rdata(dα),
                NoRData(),
                NoRData(),
                _rdata(dβ),
                NoRData(),
            )
        end
        return y_dy, symv!_or_hemv!_adjoint
    end
end

@is_primitive(
    MinimalCtx,
    Tuple{
        typeof(BLAS.trmv!),Char,Char,Char,AbstractMatrix{T},AbstractVector{T}
    } where {T<:BlasFloat},
)

function frule!!(
    ::Dual{typeof(BLAS.trmv!)},
    _uplo::Dual{Char},
    _trans::Dual{Char},
    _diag::Dual{Char},
    A_dA::Dual{<:AbstractMatrix{T}},
    x_dx::Dual{<:AbstractVector{T}},
) where {T<:BlasFloat}
    # Extract primals.
    uplo = primal(_uplo)
    trans = primal(_trans)
    diag = primal(_diag)
    A, dA = arrayify(A_dA)
    x, dx = arrayify(x_dx)

    # Frechet derivative computation.
    BLAS.trmv!(uplo, trans, diag, A, dx)
    tmp = copy(x)
    BLAS.trmv!(uplo, trans, diag, dA, tmp)
    dx .+= tmp
    if diag === 'U'
        dx .-= x
    end

    # Primal computation.
    BLAS.trmv!(uplo, trans, diag, A, x)

    return x_dx
end

function rrule!!(
    ::CoDual{typeof(BLAS.trmv!)},
    _uplo::CoDual{Char},
    _trans::CoDual{Char},
    _diag::CoDual{Char},
    A_dA::CoDual{<:AbstractMatrix{T}},
    x_dx::CoDual{<:AbstractVector{T}},
) where {T<:BlasFloat}

    # Extract primals.
    uplo = primal(_uplo)
    trans = primal(_trans)
    diag = primal(_diag)
    A, dA = arrayify(A_dA)
    x, dx = arrayify(x_dx)
    x_copy = copy(x)

    # Run primal computation.
    BLAS.trmv!(uplo, trans, diag, A, x)

    # Set dx to zero.
    dx .= zero(T)

    function trmv_pb!!(::NoRData)

        # Restore the original value of x.
        x .= x_copy

        # Increment the tangents.
        if trans == 'N'
            inc_tri!(dA, dx, x, uplo, diag)
            BLAS.trmv!(uplo, 'C', diag, A, dx)
        elseif trans == 'C' || T <: BlasRealFloat
            inc_tri!(dA, x, dx, uplo, diag)
            BLAS.trmv!(uplo, 'N', diag, A, dx)
        else
            # Equivalent to these two calls:
            # inc_tri!(dA, conj.(x), conj.(dx), uplo, diag)
            # BLAS.trmv!(uplo, "conjugate only", diag, A, dx)

            conj!(x_copy) # Reuse the memory, we don't need it anymore
            conj!(dx)
            inc_tri!(dA, x_copy, dx, uplo, diag)
            BLAS.trmv!(uplo, 'N', diag, A, dx)
            conj!(dx)
        end

        return tuple_fill(NoRData(), Val(6))
    end
    return x_dx, trmv_pb!!
end

function inc_tri!(A, x, y, uplo, diag)
    if uplo == 'L' && diag == 'U'
        @inbounds for q in 1:size(A, 2), p in (q + 1):size(A, 1)
            A[p, q] += x[p] * y[q]'
        end
    elseif uplo == 'L' && diag == 'N'
        @inbounds for q in 1:size(A, 2), p in q:size(A, 1)
            A[p, q] += x[p] * y[q]'
        end
    elseif uplo == 'U' && diag == 'U'
        @inbounds for q in 1:size(A, 2), p in 1:(q - 1)
            A[p, q] += x[p] * y[q]'
        end
    elseif uplo == 'U' && diag == 'N'
        @inbounds for q in 1:size(A, 2), p in 1:q
            A[p, q] += x[p] * y[q]'
        end
    else
        error("Unexpected uplo $uplo or diag $diag")
    end
end

@is_primitive(
    MinimalCtx,
    Tuple{
        typeof(BLAS.trsv!),Char,Char,Char,AbstractMatrix{T},AbstractVector{T}
    } where {T<:BlasFloat},
)
function frule!!(
    ::Dual{typeof(BLAS.trsv!)},
    _uplo::Dual{Char},
    _trans::Dual{Char},
    _diag::Dual{Char},
    A_dA::Dual{<:AbstractMatrix{T}},
    x_dx::Dual{<:AbstractVector{T}},
) where {T<:BlasFloat}
    uplo = primal(_uplo)
    trans = primal(_trans)
    diag = primal(_diag)
    A, dA = arrayify(A_dA)
    x, dx = arrayify(x_dx)

    # Primal
    BLAS.trsv!(uplo, trans, diag, A, x)

    BLAS.trsv!(uplo, trans, diag, A, dx)
    tmp = BLAS.trmv(uplo, trans, diag, dA, x)
    if diag == 'U'
        tmp .-= x
    end
    BLAS.trsv!(uplo, trans, diag, A, tmp)
    dx .-= tmp

    return x_dx
end
function rrule!!(
    ::CoDual{typeof(BLAS.trsv!)},
    _uplo::CoDual{Char},
    _trans::CoDual{Char},
    _diag::CoDual{Char},
    A_dA::CoDual{<:AbstractMatrix{T}},
    x_dx::CoDual{<:AbstractVector{T}},
) where {T<:BlasFloat}
    uplo = primal(_uplo)
    trans = primal(_trans)
    diag = primal(_diag)
    A, dA = arrayify(A_dA)
    x, dx = arrayify(x_dx)

    x_copy = copy(x)

    # Primal
    BLAS.trsv!(uplo, trans, diag, A, x)

    function trsv_pb!!(::NoRData)

        # Increment dA
        if trans == 'N'
            temp = BLAS.trsv(uplo, 'C', diag, A, dx)
            temp .*= -1
            inc_tri!(dA, temp, x, uplo, diag)
        elseif trans == 'C'
            temp = BLAS.trsv(uplo, 'N', diag, A, dx)
            temp .*= -1
            inc_tri!(dA, x, temp, uplo, diag)
        else
            temp = BLAS.trsv(uplo, 'N', diag, A, conj(dx))
            temp .*= -1
            inc_tri!(dA, conj!(x), temp, uplo, diag)
        end

        # Restore initial state
        x .= x_copy

        # Compute dx
        if trans == 'T'
            # Equivalent to trsv!(uplo, "conjugate only", diag, A, dx)
            conj!(dx)
            BLAS.trsv!(uplo, 'N', diag, A, dx)
            conj!(dx)
        else
            BLAS.trsv!(uplo, trans == 'N' ? 'C' : 'N', diag, A, dx)
        end

        return tuple_fill(NoRData(), Val(6))
    end

    return x_dx, trsv_pb!!
end

#
# LEVEL 3
#

@is_primitive(
    MinimalCtx,
    Tuple{
        typeof(BLAS.gemm!),
        Char,
        Char,
        T,
        AbstractMatrix{T},
        AbstractMatrix{T},
        T,
        AbstractMatrix{T},
    } where {T<:BlasFloat},
)

function frule!!(
    ::Dual{typeof(BLAS.gemm!)},
    transA::Dual{Char},
    transB::Dual{Char},
    alpha::Dual{T},
    A_dA::Dual{<:AbstractMatrix{T}},
    B_dB::Dual{<:AbstractMatrix{T}},
    beta::Dual{T},
    C_dC::Dual{<:AbstractMatrix{T}},
) where {T<:BlasFloat}
    tA = primal(transA)
    tB = primal(transB)
    α, dα = numberify(alpha)
    β, dβ = numberify(beta)
    A, dA = arrayify(A_dA)
    B, dB = arrayify(B_dB)
    C, dC = arrayify(C_dC)

    # Tangent computation.
    BLAS.gemm!(tA, tB, α, dA, B, β, dC)
    BLAS.gemm!(tA, tB, α, A, dB, one(T), dC)
    if !iszero(dα)
        BLAS.gemm!(tA, tB, dα, A, B, one(T), dC)
    end
    if !iszero(dβ)
        @inbounds for n in eachindex(C)
            dC[n] = ifelse_nan(C[n], dC[n], dC[n] + dβ * C[n])
        end
    end

    # Primal computation.
    BLAS.gemm!(tA, tB, α, A, B, β, C)

    return C_dC
end

function ifelse_nan(cond, left::P, right::P) where {P<:BlasFloat}
    return isnan(cond) * left + !isnan(cond) * right
end

function rrule!!(
    ::CoDual{typeof(BLAS.gemm!)},
    transA::CoDual{Char},
    transB::CoDual{Char},
    alpha::CoDual{T},
    A::CoDual{<:AbstractMatrix{T}},
    B::CoDual{<:AbstractMatrix{T}},
    beta::CoDual{T},
    C::CoDual{<:AbstractMatrix{T}},
) where {T<:BlasFloat}
    tA = primal(transA)
    tB = primal(transB)
    a = primal(alpha)
    b = primal(beta)
    p_A, dA = arrayify(A)
    p_B, dB = arrayify(B)
    p_C, dC = arrayify(C)

    # In this rule we optimise carefully for the special case a == 1 && b == 0, which
    # corresponds to simply multiplying A and B together, and writing the result to C.
    # This is an extremely common edge case, so it's important to do well for it.
    p_C_copy = copy(p_C)
    tmp_ref = Ref{Matrix{T}}()
    if (a == 1 && b == 0)
        BLAS.gemm!(tA, tB, a, p_A, p_B, b, p_C)
    else
        tmp = BLAS.gemm(tA, tB, one(T), p_A, p_B)
        tmp_ref[] = tmp
        p_C .= a .* tmp .+ b .* p_C
    end

    function gemm!_pb!!(::NoRData)

        # Compute pullback w.r.t. alpha.
        da = (a == 1 && b == 0) ? dot(p_C, dC) : dot(tmp_ref[], dC)

        # Restore previous state.
        BLAS.copyto!(p_C, p_C_copy)

        # Compute pullback w.r.t. beta.
        db = dot(p_C, dC)

        # Increment cotangents.
        if tA == 'N'
            Bherm = tB == 'T' ? conj(p_B) : p_B
            BLAS.gemm!('N', tB == 'N' ? 'C' : 'N', a', dC, Bherm, one(T), dA)
        elseif tA == 'C'
            BLAS.gemm!(tB, 'C', a, p_B, dC, one(T), dA)
        else
            # Equivalent to BLAS.gemm!(tB + "conjugate only", 'T', a', p_B, dC, one(T), dA)
            if tB == 'N'
                BLAS.gemm!('N', 'T', a', conj(p_B), dC, one(T), dA)
            else
                BLAS.gemm!(tB == 'T' ? 'C' : 'T', 'T', a', p_B, dC, one(T), dA)
            end
        end
        if tB == 'N'
            Aherm = tA == 'T' ? conj(p_A) : p_A
            BLAS.gemm!(tA == 'N' ? 'C' : 'N', 'N', a', Aherm, dC, one(T), dB)
        elseif tB == 'C'
            BLAS.gemm!('C', tA, a, dC, p_A, one(T), dB)
        else
            # Equivalent to BLAS.gemm!('T', tA + "conjugate only", a', dC, p_A, one(T), dB)
            if tA == 'N'
                BLAS.gemm!('T', 'N', a', dC, conj(p_A), one(T), dB)
            else
                BLAS.gemm!('T', tA == 'T' ? 'C' : 'T', a', dC, p_A, one(T), dB)
            end
        end
        dC .*= b'

        return (
            NoRData(),
            NoRData(),
            NoRData(),
            _rdata(da),
            NoRData(),
            NoRData(),
            _rdata(db),
            NoRData(),
        )
    end
    return C, gemm!_pb!!
end

for (fname, elty) in ((:(symm!), BlasFloat), (:(hemm!), BlasComplexFloat))
    isherm = fname == :(hemm!)

    @eval @is_primitive(
        MinimalCtx,
        Tuple{
            typeof(BLAS.$fname),
            Char,
            Char,
            T,
            AbstractMatrix{T},
            AbstractMatrix{T},
            T,
            AbstractMatrix{T},
        } where {T<:$elty},
    )
    @eval function frule!!(
        ::Dual{typeof(BLAS.$fname)},
        side::Dual{Char},
        uplo::Dual{Char},
        alpha::Dual{T},
        A_dA::Dual{<:AbstractMatrix{T}},
        B_dB::Dual{<:AbstractMatrix{T}},
        beta::Dual{T},
        C_dC::Dual{<:AbstractMatrix{T}},
    ) where {T<:$elty}

        # Extract primals.
        s = primal(side)
        ul = primal(uplo)
        α, dα = numberify(alpha)
        β, dβ = numberify(beta)
        A, dA = arrayify(A_dA)
        B, dB = arrayify(B_dB)
        C, dC = arrayify(C_dC)

        # Compute Frechet derivative.
        BLAS.$fname(s, ul, α, A, dB, β, dC)
        BLAS.$fname(s, ul, α, dA, B, one(T), dC)
        if !iszero(dα)
            BLAS.$fname(s, ul, dα, A, B, one(T), dC)
        end
        if !iszero(dβ)
            @inbounds for n in eachindex(C)
                dC[n] = ifelse_nan(C[n], dC[n], dC[n] + dβ * C[n])
            end
        end

        # Run primal computation.
        BLAS.$fname(s, ul, α, A, B, β, C)
        return C_dC
    end
    @eval function rrule!!(
        ::CoDual{typeof(BLAS.$fname)},
        side::CoDual{Char},
        uplo::CoDual{Char},
        alpha::CoDual{T},
        A_dA::CoDual{<:AbstractMatrix{T}},
        B_dB::CoDual{<:AbstractMatrix{T}},
        beta::CoDual{T},
        C_dC::CoDual{<:AbstractMatrix{T}},
    ) where {T<:$elty}

        # Extract primals.
        s = primal(side)
        ul = primal(uplo)
        α = primal(alpha)
        β = primal(beta)
        A, dA = arrayify(A_dA)
        B, dB = arrayify(B_dB)
        C, dC = arrayify(C_dC)

        # In this rule we optimise carefully for the special case a == 1 && b == 0, which
        # corresponds to simply multiplying symm(A) and B together, and writing the result to C.
        # This is an extremely common edge case, so it's important to do well for it.
        C_copy = copy(C)
        tmp_ref = Ref{Matrix{T}}()
        if (α == 1 && β == 0)
            BLAS.$fname(s, ul, α, A, B, β, C)
        else
            tmp = $(isherm ? BLAS.hemm : BLAS.symm)(s, ul, one(T), A, B)
            tmp_ref[] = tmp
            C .= α .* tmp .+ β .* C
        end

        function symm!_or_hemm!_adjoint(::NoRData)
            dα = (α == 1 && β == 0) ? dot(C, dC) : dot(tmp_ref[], dC)

            BLAS.copyto!(C, C_copy)

            # gradient w.r.t. A.
            # TODO: could be switched to BLAS.{sy,he}r2k!
            dA_tmp = s == 'L' ? α' * dC * B' : α' * B' * dC
            if ul == 'L'
                dA .+= LowerTriangular(dA_tmp)
                dA .+= $(isherm ? adjoint : transpose)(UpperTriangular(dA_tmp))
            else
                dA .+= $(isherm ? adjoint : transpose)(LowerTriangular(dA_tmp))
                dA .+= UpperTriangular(dA_tmp)
            end
            @inbounds for n in diagind(dA)
                dA[n] -= $(isherm ? :(real(dA_tmp[n])) : :(dA_tmp[n]))
            end

            # gradient w.r.t. B: dB += α' A' dC  (or α' dC A' if right)
            # if A is hermitian or real then A' = A, else A' = conj(A)
            BLAS.$fname(s, ul, α', $(isherm ? :A : :(conj(A))), dC, one(T), dB)

            # gradient w.r.t. beta.
            dβ = dot(C, dC)

            # gradient w.r.t. C.
            dC .*= β'

            return (
                NoRData(),
                NoRData(),
                NoRData(),
                _rdata(dα),
                NoRData(),
                NoRData(),
                _rdata(dβ),
                NoRData(),
            )
        end
        return C_dC, symm!_or_hemm!_adjoint
    end
end

for (fname, elty, relty) in (
    (:(syrk!), Float32, Float32),
    (:(syrk!), Float64, Float64),
    (:(syrk!), ComplexF32, ComplexF32),
    (:(syrk!), ComplexF64, ComplexF64),
    # note that α and β are real for herk
    (:(herk!), ComplexF32, Float32),
    (:(herk!), ComplexF64, Float64),
)
    isherm = fname == :(herk!)

    @eval @is_primitive(
        MinimalCtx,
        Tuple{
            typeof(BLAS.$fname),
            Char,
            Char,
            $relty,
            AbstractMatrix{$elty},
            $relty,
            AbstractMatrix{$elty},
        }
    )
    @eval function frule!!(
        ::Dual{typeof(BLAS.$fname)},
        _uplo::Dual{Char},
        _t::Dual{Char},
        α_dα::Dual{$relty},
        A_dA::Dual{<:AbstractMatrix{$elty}},
        β_dβ::Dual{$relty},
        C_dC::Dual{<:AbstractMatrix{$elty}},
    )

        # Extract values from pairs.
        uplo = primal(_uplo)
        t = primal(_t)
        α, dα = numberify(α_dα)
        A, dA = arrayify(A_dA)
        β, dβ = numberify(β_dβ)
        C, dC = arrayify(C_dC)

        # Compute Frechet derivative.
        BLAS.$(isherm ? :her2k! : :syr2k!)(uplo, t, $elty(α), A, dA, β, dC)
        iszero(dα) || BLAS.$fname(uplo, t, dα, A, one($relty), dC)
        if !iszero(dβ)
            dC .+= dβ .* (uplo == 'U' ? triu(C) : tril(C))
        end
        # BLAS will zero out the imaginary parts on the diagonal of C,
        # do the same on the tangent
        $(isherm ? :(real_diag!(dC)) : :())

        # Run primal computation.
        BLAS.$fname(uplo, t, α, A, β, C)

        return C_dC
    end
    @eval function rrule!!(
        ::CoDual{typeof(BLAS.$fname)},
        _uplo::CoDual{Char},
        _t::CoDual{Char},
        α_dα::CoDual{$relty},
        A_dA::CoDual{<:AbstractMatrix{$elty}},
        β_dβ::CoDual{$relty},
        C_dC::CoDual{<:AbstractMatrix{$elty}},
    )

        # Extract values from pairs.
        uplo = primal(_uplo)
        trans = primal(_t)
        α = primal(α_dα)
        A, dA = arrayify(A_dA)
        β = primal(β_dβ)
        C, dC = arrayify(C_dC)

        # Run forwards pass, and remember previous value of `C` for the reverse-pass.
        C_copy = collect(C)
        BLAS.$fname(uplo, trans, α, A, β, C)

        function syrk!_or_herk!_adjoint(::NoRData)
            # Restore previous state.
            C .= C_copy

            # Increment gradients.
            $(isherm ? :(real_diag!(dC)) : :())

            B = uplo == 'U' ? triu(dC) : tril(dC)
            ∇β = dot(C, B)
            $(isherm ? :(∇β = real(∇β)) : :())
            ∇α = dot(
                if trans == 'N'
                    A * $(isherm ? adjoint : transpose)(A)
                else
                    $(isherm ? adjoint : transpose)(A) * A
                end,
                B,
            )
            $(isherm ? :(∇α = real(∇α)) : :())

            M1 = B + $(isherm ? adjoint : transpose)(B)
            M2 = $(isherm ? :A : :(conj(A)))
            dA .+= α' .* (trans == 'N' ? M1 * M2 : M2 * M1)
            dC .= (uplo == 'U' ? tril!(dC, -1) : triu!(dC, 1)) .+ β' .* B

            return (
                NoRData(),
                NoRData(),
                NoRData(),
                _rdata(∇α),
                NoRData(),
                _rdata(∇β),
                NoRData(),
            )
        end

        return C_dC, syrk!_or_herk!_adjoint
    end
end

function real_diag!(dA::AbstractMatrix{<:Complex{<:BlasFloat}})
    @inbounds for n in diagind(dA)
        dA[n] = real(dA[n])
    end
end

@is_primitive(
    MinimalCtx,
    Tuple{
        typeof(BLAS.trmm!),Char,Char,Char,Char,P,AbstractMatrix{P},AbstractMatrix{P}
    } where {P<:BlasFloat}
)
function frule!!(
    ::Dual{typeof(BLAS.trmm!)},
    _side::Dual{Char},
    _uplo::Dual{Char},
    _ta::Dual{Char},
    _diag::Dual{Char},
    α_dα::Dual{P},
    A_dA::Dual{<:AbstractMatrix{P}},
    B_dB::Dual{<:AbstractMatrix{P}},
) where {P<:BlasFloat}

    # Extract data.
    side = primal(_side)
    uplo = primal(_uplo)
    ta = primal(_ta)
    diag = primal(_diag)
    α, dα = numberify(α_dα)
    A, dA = arrayify(A_dA)
    B, dB = arrayify(B_dB)

    # Compute Frechet derivative.
    BLAS.trmm!(side, uplo, ta, diag, α, A, dB)
    dB .+= BLAS.trmm!(side, uplo, ta, diag, α, dA, copy(B))
    if diag == 'U'
        dB .-= α .* B
    end
    if !iszero(dα)
        dB .+= BLAS.trmm!(side, uplo, ta, diag, dα, A, copy(B))
    end

    # Compute primal.
    BLAS.trmm!(side, uplo, ta, diag, α, A, B)
    return B_dB
end
function rrule!!(
    ::CoDual{typeof(BLAS.trmm!)},
    _side::CoDual{Char},
    _uplo::CoDual{Char},
    _ta::CoDual{Char},
    _diag::CoDual{Char},
    α_dα::CoDual{P},
    A_dA::CoDual{<:AbstractMatrix{P}},
    B_dB::CoDual{<:AbstractMatrix{P}},
) where {P<:BlasFloat}

    # Extract values.
    side = primal(_side)
    uplo = primal(_uplo)
    tA = primal(_ta)
    diag = primal(_diag)
    α = primal(α_dα)
    A, dA = arrayify(A_dA)
    B, dB = arrayify(B_dB)
    B_copy = copy(B)

    # Run primal.
    BLAS.trmm!(side, uplo, tA, diag, α, A, B)

    function trmm_adjoint(::NoRData)

        # Compute α gradient.
        ∇α = dot(B, dB) / α'

        # Restore initial state.
        B .= B_copy

        # Increment gradients.
        if side == 'L'
            if tA == 'T' && P <: BlasComplexFloat
                dA .+= α' .* tri!(conj(B) * transpose(dB), uplo, diag)
            elseif tA == 'N'
                dA .+= α' .* tri!(dB * B', uplo, diag)
            else
                dA .+= α .* tri!(B * dB', uplo, diag)
            end
        else
            if tA == 'T' && P <: BlasComplexFloat
                dA .+= α' .* tri!(transpose(dB) * conj(B), uplo, diag)
            elseif tA == 'N'
                dA .+= α' .* tri!(B' * dB, uplo, diag)
            else
                dA .+= α .* tri!(dB' * B, uplo, diag)
            end
        end

        # Compute dB tangent.
        if tA == 'T' && P <: BlasComplexFloat
            # conjugate-only of A
            BLAS.trmm!(side, uplo, 'N', diag, α', conj(A), dB)
        else
            BLAS.trmm!(side, uplo, tA == 'N' ? 'C' : 'N', diag, α', A, dB)
        end

        return tuple_fill(NoRData(), Val(5))..., _rdata(∇α), NoRData(), NoRData()
    end

    return B_dB, trmm_adjoint
end

@is_primitive(
    MinimalCtx,
    Tuple{
        typeof(BLAS.trsm!),Char,Char,Char,Char,P,AbstractMatrix{P},AbstractMatrix{P}
    } where {P<:BlasFloat},
)

function frule!!(
    ::Dual{typeof(BLAS.trsm!)},
    _side::Dual{Char},
    _uplo::Dual{Char},
    _t::Dual{Char},
    _diag::Dual{Char},
    α_dα::Dual{P},
    A_dA::Dual{<:AbstractMatrix{P}},
    B_dB::Dual{<:AbstractMatrix{P}},
) where {P<:BlasFloat}

    # Extract parameters.
    side = primal(_side)
    uplo = primal(_uplo)
    trans = primal(_t)
    diag = primal(_diag)
    α, dα = numberify(α_dα)
    A, dA = arrayify(A_dA)
    B, dB = arrayify(B_dB)

    # Compute Frechet derivative.
    BLAS.trsm!(side, uplo, trans, diag, α, A, dB)
    tmp = copy(B)
    trsm!(side, uplo, trans, diag, one(P), A, tmp) # tmp now contains inv(A) B.
    dB .+= dα .* tmp

    tmp2 = copy(tmp)
    BLAS.trmm!(side, uplo, trans, diag, α, dA, tmp) # tmp now contains α dA inv(A) B.
    if diag == 'U'
        tmp .-= α .* tmp2
    end
    BLAS.trsm!(side, uplo, trans, diag, one(P), A, tmp) # tmp is now α inv(A) dA inv(A) B.
    dB .-= tmp

    # Run primal computation.
    BLAS.trsm!(side, uplo, trans, diag, α, A, B)
    return B_dB
end

function rrule!!(
    ::CoDual{typeof(BLAS.trsm!)},
    _side::CoDual{Char},
    _uplo::CoDual{Char},
    _t::CoDual{Char},
    _diag::CoDual{Char},
    α_dα::CoDual{P},
    A_dA::CoDual{<:AbstractMatrix{P}},
    B_dB::CoDual{<:AbstractMatrix{P}},
) where {P<:BlasFloat}

    # Extract parameters.
    side = primal(_side)
    uplo = primal(_uplo)
    trans = primal(_t)
    diag = primal(_diag)
    α = primal(α_dα)
    A, dA = arrayify(A_dA)
    B, dB = arrayify(B_dB)

    # Copy memory which will be overwritten by primal computation.
    B_copy = copy(B)

    # Run primal computation.
    trsm!(side, uplo, trans, diag, α, A, B)

    function trsm_adjoint(::NoRData)
        # Compute α gradient.
        ∇α = dot(B, dB) / α'

        # Increment cotangents.
        if side == 'L'
            if trans == 'N'
                tmp = trsm!('L', uplo, 'C', diag, -one(P), A, dB * B')
            elseif trans == 'C'
                tmp = trsm!('R', uplo, 'C', diag, -one(P), A, B * dB')
            else
                tmp = trsm!('R', uplo, 'C', diag, -one(P), A, conj(B * dB'))
            end
            dA .+= tri!(tmp, uplo, diag)
        else
            if trans == 'N'
                tmp = trsm!('R', uplo, 'C', diag, -one(P), A, B'dB)
            elseif trans == 'C'
                tmp = trsm!('L', uplo, 'C', diag, -one(P), A, dB'B)
            else
                tmp = trsm!('L', uplo, 'C', diag, -one(P), A, conj(dB'B))
            end
            dA .+= tri!(tmp, uplo, diag)
        end

        # Restore initial state.
        B .= B_copy

        # Compute dB tangent.
        if trans == 'T'
            # conjugate-only of A
            BLAS.trsm!(side, uplo, 'N', diag, α', conj(A), dB)
        else
            BLAS.trsm!(side, uplo, trans == 'N' ? 'C' : 'N', diag, α', A, dB)
        end
        return tuple_fill(NoRData(), Val(5))..., _rdata(∇α), NoRData(), NoRData()
    end

    return B_dB, trsm_adjoint
end

function blas_matrices(rng::AbstractRNG, P::Type{<:BlasFloat}, p::Int, q::Int)
    Xs = Any[
        randn(rng, P, p, q),
        view(randn(rng, P, p + 5, 2q), 3:(p + 2), 1:2:(2q)),
        view(randn(rng, P, 3p, 3, 2q), (p + 1):(2p), 2, 1:2:(2q)),
        reshape(view(randn(rng, P, p * q + 5), 1:(p * q)), p, q),
    ]
    @assert all(X -> size(X) == (p, q), Xs)
    @assert all(Base.Fix2(isa, AbstractMatrix{P}), Xs)
    return Xs
end

function special_matrices(rng::AbstractRNG, P::Type{<:BlasFloat}, p::Int, q::Int)
    Xs = map(Diagonal, blas_vectors(rng, P, p))
    @assert all(X -> size(X) == (isa(X, Diagonal) ? (p, p) : (p, q)), Xs)
    @assert all(Base.Fix2(isa, AbstractMatrix{P}), Xs)
    return Xs
end

function invertible_blas_matrices(rng::AbstractRNG, P::Type{<:BlasFloat}, p::Int)
    return map(blas_matrices(rng, P, p, p)) do A
        U, _, V = svd(0.1 * A + I)
        λs = p > 1 ? collect(range(1.0, 2.0; length=p)) : [1.0]
        A .= collect(U * Diagonal(λs) * V')
        return A
    end
end

function positive_definite_blas_matrices(rng::AbstractRNG, P::Type{<:BlasFloat}, p::Int)
    return map(blas_matrices(rng, P, p, p)) do A
        A .= A'A + I
        return A
    end
end

function blas_vectors(rng::AbstractRNG, P::Type{<:BlasFloat}, p::Int; only_contiguous=false)
    xs = Any[
        randn(rng, P, p),
        view(randn(rng, P, p + 5), 3:(p + 2)),
        (only_contiguous ? collect : identity)(view(randn(rng, P, 3p, 3), 1:2:(2p), 2)),
        reshape(view(randn(rng, P, 1, p + 5), 1:1, 1:p), p),
    ]
    @assert all(x -> length(x) == p, xs)
    @assert all(Base.Fix2(isa, AbstractVector{P}), xs)
    return xs
end

function hand_written_rule_test_cases(rng_ctor, ::Val{:blas})
    t_flags = ['N', 'T', 'C']
    αs = [1.0, -0.25, 0.46 + 0.32im]
    βs = [0.0, 0.33, 0.39 + 0.27im]
    uplos = ['L', 'U']
    dAs = ['N', 'U']
    realPs = [Float64, Float32]
    Ps = [realPs..., complex.(realPs)...]
    rng = rng_ctor(123456)

    test_cases = vcat(

        #
        # BLAS LEVEL 1
        #

        # nrm2(n, x, incx)
        map_prod(Ps, [5, 3], [1, 2]) do (P, n, incx)
            return map([randn(rng, P, 105)]) do x
                (false, :stability, nothing, BLAS.nrm2, n, x, incx)
            end
        end...,
        map_prod(Ps, [1, 3, 11], [1, 2, 11]) do (P, n, incx)
            flags = (false, :stability, nothing)
            return (flags..., BLAS.scal!, n, randn(rng, P), randn(rng, P, n * incx), incx)
        end,

        #
        # BLAS LEVEL 2
        #

        # gemv!
        map_prod(t_flags, [1, 3], [1, 2], Ps, αs, βs) do (tA, M, N, P, α, β)
            P <: BlasRealFloat && (imag(α) != 0 || imag(β) != 0) && return []

            As = [
                blas_matrices(rng, P, tA == 'N' ? M : N, tA == 'N' ? N : M)
                blas_vectors(rng, P, M; only_contiguous=true)
            ]
            xs = [blas_vectors(rng, P, N); blas_vectors(rng, P, tA == 'N' ? 1 : M)]
            ys = [blas_vectors(rng, P, M); blas_vectors(rng, P, tA == 'N' ? M : 1)]
            flags = (false, :stability, (lb=1e-3, ub=10.0))
            return map(As, xs, ys) do A, x, y
                (flags..., BLAS.gemv!, tA, P(α), A, x, P(β), y)
            end
        end...,

        # symv!, hemv!
        map_prod([BLAS.symv!, BLAS.hemv!], ['L', 'U'], αs, βs, Ps) do (f, uplo, α, β, P)
            P <: BlasRealFloat && f == BLAS.hemv! && return []
            P <: BlasRealFloat && (imag(α) != 0 || imag(β) != 0) && return []

            As = blas_matrices(rng, P, 5, 5)
            ys = blas_vectors(rng, P, 5)
            xs = blas_vectors(rng, P, 5)
            return map(As, xs, ys) do A, x, y
                (false, :stability, nothing, f, uplo, P(α), A, x, P(β), y)
            end
        end...,

        # trmv!
        map_prod(uplos, t_flags, dAs, [1, 3], Ps) do (ul, tA, dA, N, P)
            As = blas_matrices(rng, P, N, N)
            bs = blas_vectors(rng, P, N)
            return map(As, bs) do A, b
                (false, :stability, nothing, BLAS.trmv!, ul, tA, dA, A, b)
            end
        end...,
<<<<<<< HEAD
=======

        # trsv!
        let
            # This test is sensitive to the random seed
            rng = rng_ctor(123457)
            map_prod(uplos, t_flags, dAs, [1, 3], allPs) do (ul, tA, dA, N, P)
                As = blas_matrices(rng, P, N, N)
                bs = blas_vectors(rng, P, N)
                return map(As, bs) do A, b
                    (false, :stability, nothing, BLAS.trsv!, ul, tA, dA, A, b)
                end
            end
        end...,

        # #
        # # BLAS LEVEL 3
        # #

        # gemm!
        map_prod(t_flags, t_flags, αs, βs, Ps, dαs, dβs) do (tA, tB, α, β, P, dα, dβ)
            As = blas_matrices(rng, P, tA == 'N' ? 3 : 4, tA == 'N' ? 4 : 3)
            Bs = blas_matrices(rng, P, tB == 'N' ? 4 : 5, tB == 'N' ? 5 : 4)
            Cs = blas_matrices(rng, P, 3, 5)

            return map(As, Bs, Cs) do A, B, C
                a_da = CoDual(P(α), P(dα))
                b_db = CoDual(P(β), P(dβ))
                (false, :stability, nothing, BLAS.gemm!, tA, tB, a_da, A, B, b_db, C)
            end
        end...,

        # symm!
        map_prod(['L', 'R'], ['L', 'U'], αs, βs, Ps) do (side, ul, α, β, P)
            nA = side == 'L' ? 5 : 7
            As = blas_matrices(rng, P, nA, nA)
            Bs = blas_matrices(rng, P, 5, 7)
            Cs = blas_matrices(rng, P, 5, 7)
            return map(As, Bs, Cs) do A, B, C
                (false, :stability, nothing, BLAS.symm!, side, ul, P(α), A, B, P(β), C)
            end
        end...,

        # syrk!
        map_prod(uplos, t_flags, Ps, dαs, dβs) do (uplo, t, P, dα, dβ)
            As = blas_matrices(rng, P, t == 'N' ? 3 : 4, t == 'N' ? 4 : 3)
            return map(As) do A
                α_dα = CoDual(randn(rng, P), P(dα))
                β_dβ = CoDual(randn(rng, P), P(dβ))
                C = randn(rng, P, 3, 3)
                (false, :stability, nothing, BLAS.syrk!, uplo, t, α_dα, A, β_dβ, C)
            end
        end...,

        # trmm!
        map_prod(
            ['L', 'R'], uplos, t_flags, dAs, [1, 3], [1, 2], Ps, dαs
        ) do (side, ul, tA, dA, M, N, P, dα)
            t = tA == 'N'
            R = side == 'L' ? M : N
            As = blas_matrices(rng, P, R, R)
            Bs = blas_matrices(rng, P, M, N)
            return map(As, Bs) do A, B
                α_dα = CoDual(randn(rng, P), P(dα))
                (false, :stability, nothing, BLAS.trmm!, side, ul, tA, dA, α_dα, A, B)
            end
        end...,

        # trsm!
        let
            # This test is sensitive to the random seed
            rng = rng_ctor(123456)
            map_prod(
                ['L', 'R'], uplos, t_flags, dAs, [1, 3], [1, 2], Ps
            ) do (side, ul, tA, dA, M, N, P)
                t = tA == 'N'
                R = side == 'L' ? M : N
                a = randn(rng, P)
                As = map(blas_matrices(rng, P, R, R)) do A
                    A[diagind(A)] .+= 1
                    return A
                end
                Bs = blas_matrices(rng, P, M, N)
                return map(As, Bs) do A, B
                    (false, :stability, nothing, BLAS.trsm!, side, ul, tA, dA, a, A, B)
                end
            end
        end...,
>>>>>>> ecc81676
    )

    memory = Any[]
    return test_cases, memory
end

function derived_rule_test_cases(rng_ctor, ::Val{:blas})
    realPs = [Float32, Float64]
    Ps = [realPs..., complex.(realPs)...]
    rng = rng_ctor(123)

    test_cases = vcat(

        # Utility
        (false, :stability, nothing, BLAS.get_num_threads),
        (false, :stability, nothing, BLAS.lbt_get_num_threads),
        (false, :stability, nothing, BLAS.set_num_threads, 1),
        (false, :stability, nothing, BLAS.lbt_set_num_threads, 1),

        #
        # BLAS LEVEL 1
        #

        # dot, dotc, dotu
        map(realPs) do P
            flags = (false, :none, nothing)
            Any[
                (flags..., BLAS.dot, 3, randn(rng, P, 5), 1, randn(rng, P, 4), 1),
                (flags..., BLAS.dot, 3, randn(rng, P, 6), 2, randn(rng, P, 4), 1),
                (flags..., BLAS.dot, 3, randn(rng, P, 6), 1, randn(rng, P, 9), 3),
                (flags..., BLAS.dot, 3, randn(rng, P, 12), 3, randn(rng, P, 9), 2),
            ]
        end...,
        map_prod(complex.(realPs), [BLAS.dotc, BLAS.dotu]) do (P, f)
            flags = (false, :none, nothing)
            Any[
                (flags..., f, 3, randn(rng, P, 5), 1, randn(rng, P, 4), 1),
                (flags..., f, 3, randn(rng, P, 6), 2, randn(rng, P, 4), 1),
                (flags..., f, 3, randn(rng, P, 6), 1, randn(rng, P, 9), 3),
                (flags..., f, 3, randn(rng, P, 12), 3, randn(rng, P, 9), 2),
            ]
        end...,

        # nrm2
        map_prod(Ps) do (P,)
            return map([randn(rng, P, 105)]) do x
                (false, :none, nothing, BLAS.nrm2, x)
            end
        end...,

        #
        # Misc extra tests
        #

        (false, :none, nothing, x -> sum(complex(x) * x), rand(rng, 5, 5)),
    )
    memory = Any[]
    return test_cases, memory
end

# The level 3 tests below are split from the others,
# such that they can run in parallel on CI.

function hand_written_rule_test_cases(rng_ctor, ::Val{:blas_level_3})
    t_flags = ['N', 'T', 'C']
    αs = [1.0, -0.25, 0.46 + 0.32im]
    dαs = [0.0, 0.44, -0.20 + 0.38im]
    βs = [0.0, 0.33, 0.39 + 0.27im]
    dβs = [0.0, -0.11, 0.86 + 0.44im]
    uplos = ['L', 'U']
    dAs = ['N', 'U']
    realPs = [Float64, Float32]
    Ps = [realPs..., complex.(realPs)...]

    _make_codual(x, dx) = CoDual(x, dx)
    _make_codual(x::Complex, dx) = CoDual(x, Tangent((; re=real(dx), im=imag(dx))))

    test_cases = vcat(
        #
        # BLAS LEVEL 3
        #
        # The tests are quite sensitive to the random inputs,
        # so each tested function gets its own rng.

        # gemm!
        let
            rng = rng_ctor(123456)
            map_prod(
                t_flags, t_flags, αs, βs, Ps, dαs, dβs
            ) do (tA, tB, α, β, P, dα, dβ)
                P <: BlasRealFloat && (imag(α) != 0 || imag(β) != 0) && return []
                P <: BlasRealFloat && (imag(dα) != 0 || imag(dβ) != 0) && return []

                As = blas_matrices(rng, P, tA == 'N' ? 3 : 4, tA == 'N' ? 4 : 3)
                Bs = blas_matrices(rng, P, tB == 'N' ? 4 : 5, tB == 'N' ? 5 : 4)
                Cs = blas_matrices(rng, P, 3, 5)

                return map(As, Bs, Cs) do A, B, C
                    a_da = _make_codual(P(α), P(dα))
                    b_db = _make_codual(P(β), P(dβ))
                    (
                        false, :stability, nothing, BLAS.gemm!, tA, tB, a_da, A, B, b_db, C
                    )
                end
            end
        end...,

        # symm!, hemm!
        let
            rng = rng_ctor(123456)
            map_prod(
                [BLAS.symm!, BLAS.hemm!], ['L', 'R'], ['L', 'U'], αs, βs, Ps
            ) do (f, side, ul, α, β, P)
                P <: BlasRealFloat && f == BLAS.hemm! && return []
                P <: BlasRealFloat && (imag(α) != 0 || imag(β) != 0) && return []

                nA = side == 'L' ? 3 : 5
                As = blas_matrices(rng, P, nA, nA)
                Bs = blas_matrices(rng, P, 3, 5)
                Cs = blas_matrices(rng, P, 3, 5)
                return map(As, Bs, Cs) do A, B, C
                    (false, :stability, nothing, f, side, ul, P(α), A, B, P(β), C)
                end
            end
        end...,

        # syrk!
        let
            rng = rng_ctor(123456)
            map_prod(uplos, t_flags, Ps, dαs, dβs) do (uplo, t, P, dα, dβ)
                P <: BlasRealFloat && (imag(dα) != 0 || imag(dβ) != 0) && return []
                # 'C' is not allowed for complex syrk!
                P <: BlasComplexFloat && t == 'C' && return []

                As = blas_matrices(rng, P, t == 'N' ? 3 : 4, t == 'N' ? 4 : 3)
                return map(As) do A
                    α_dα = _make_codual(randn(rng, P), P(dα))
                    β_dβ = _make_codual(randn(rng, P), P(dβ))
                    C = randn(rng, P, 3, 3)
                    (false, :stability, nothing, BLAS.syrk!, uplo, t, α_dα, A, β_dβ, C)
                end
            end
        end...,
        # herk!
        let
            rng = rng_ctor(123456)
            map_prod(uplos, t_flags, realPs, dαs, dβs) do (uplo, t, P, dα, dβ)
                (imag(dα) != 0 || imag(dβ) != 0) && return []
                # 'T' is not allowed for herk!
                t == 'T' && return []

                As = blas_matrices(rng, Complex{P}, t == 'N' ? 3 : 4, t == 'N' ? 4 : 3)
                return map(As) do A
                    α_dα = CoDual(randn(rng, P), P(dα))
                    β_dβ = CoDual(randn(rng, P), P(dβ))
                    C = randn(rng, Complex{P}, 3, 3)
                    (false, :stability, nothing, BLAS.herk!, uplo, t, α_dα, A, β_dβ, C)
                end
            end
        end...,

        # trmm!
        let
            rng = rng_ctor(123456)
            map_prod(
                ['L', 'R'], uplos, t_flags, dAs, [1, 3], [1, 2], Ps, dαs
            ) do (side, ul, tA, dA, M, N, P, dα)
                P <: BlasRealFloat && imag(dα) != 0 && return []

                t = tA == 'N'
                R = side == 'L' ? M : N
                As = blas_matrices(rng, P, R, R)
                Bs = blas_matrices(rng, P, M, N)
                return map(As, Bs) do A, B
                    α_dα = _make_codual(randn(rng, P), P(dα))
                    (false, :stability, nothing, BLAS.trmm!, side, ul, tA, dA, α_dα, A, B)
                end
            end
        end...,

        # trsm!
        let
            rng = rng_ctor(123456)
            map_prod(
                ['L', 'R'], uplos, t_flags, dAs, [1, 3], [1, 2], Ps
            ) do (side, ul, tA, dA, M, N, P)
                t = tA == 'N'
                R = side == 'L' ? M : N
                a = randn(rng, P)
                As = map(blas_matrices(rng, P, R, R)) do A
                    A[diagind(A)] .+= 1
                    return A
                end
                Bs = blas_matrices(rng, P, M, N)
                return map(As, Bs) do A, B
                    (false, :stability, nothing, BLAS.trsm!, side, ul, tA, dA, a, A, B)
                end
            end
        end...,
    )

    memory = Any[]
    return test_cases, memory
end

function derived_rule_test_cases(rng_ctor, ::Val{:blas_level_3})
    t_flags = ['N', 'T', 'C']
    aliased_gemm! = (tA, tB, a, b, A, C) -> BLAS.gemm!(tA, tB, a, A, A, b, C)
    realPs = [Float32, Float64]
    Ps = [realPs..., complex.(realPs)...]
    rng = rng_ctor(123)

    test_cases = vcat(

        #
        # BLAS LEVEL 3
        #

        # aliased gemm!
        map_prod(t_flags, t_flags, Ps) do (tA, tB, P)
            As = blas_matrices(rng, P, 5, 5)
            Bs = blas_matrices(rng, P, 5, 5)
            a = randn(rng, P)
            b = randn(rng, P)
            return map_prod(As, Bs) do (A, B)
                (false, :none, nothing, aliased_gemm!, tA, tB, a, b, A, B)
            end
        end...,
    )
    memory = Any[]
    return test_cases, memory
end<|MERGE_RESOLUTION|>--- conflicted
+++ resolved
@@ -1593,14 +1593,12 @@
                 (false, :stability, nothing, BLAS.trmv!, ul, tA, dA, A, b)
             end
         end...,
-<<<<<<< HEAD
-=======
 
         # trsv!
         let
             # This test is sensitive to the random seed
             rng = rng_ctor(123457)
-            map_prod(uplos, t_flags, dAs, [1, 3], allPs) do (ul, tA, dA, N, P)
+            map_prod(uplos, t_flags, dAs, [1, 3], Ps) do (ul, tA, dA, N, P)
                 As = blas_matrices(rng, P, N, N)
                 bs = blas_vectors(rng, P, N)
                 return map(As, bs) do A, b
@@ -1608,81 +1606,6 @@
                 end
             end
         end...,
-
-        # #
-        # # BLAS LEVEL 3
-        # #
-
-        # gemm!
-        map_prod(t_flags, t_flags, αs, βs, Ps, dαs, dβs) do (tA, tB, α, β, P, dα, dβ)
-            As = blas_matrices(rng, P, tA == 'N' ? 3 : 4, tA == 'N' ? 4 : 3)
-            Bs = blas_matrices(rng, P, tB == 'N' ? 4 : 5, tB == 'N' ? 5 : 4)
-            Cs = blas_matrices(rng, P, 3, 5)
-
-            return map(As, Bs, Cs) do A, B, C
-                a_da = CoDual(P(α), P(dα))
-                b_db = CoDual(P(β), P(dβ))
-                (false, :stability, nothing, BLAS.gemm!, tA, tB, a_da, A, B, b_db, C)
-            end
-        end...,
-
-        # symm!
-        map_prod(['L', 'R'], ['L', 'U'], αs, βs, Ps) do (side, ul, α, β, P)
-            nA = side == 'L' ? 5 : 7
-            As = blas_matrices(rng, P, nA, nA)
-            Bs = blas_matrices(rng, P, 5, 7)
-            Cs = blas_matrices(rng, P, 5, 7)
-            return map(As, Bs, Cs) do A, B, C
-                (false, :stability, nothing, BLAS.symm!, side, ul, P(α), A, B, P(β), C)
-            end
-        end...,
-
-        # syrk!
-        map_prod(uplos, t_flags, Ps, dαs, dβs) do (uplo, t, P, dα, dβ)
-            As = blas_matrices(rng, P, t == 'N' ? 3 : 4, t == 'N' ? 4 : 3)
-            return map(As) do A
-                α_dα = CoDual(randn(rng, P), P(dα))
-                β_dβ = CoDual(randn(rng, P), P(dβ))
-                C = randn(rng, P, 3, 3)
-                (false, :stability, nothing, BLAS.syrk!, uplo, t, α_dα, A, β_dβ, C)
-            end
-        end...,
-
-        # trmm!
-        map_prod(
-            ['L', 'R'], uplos, t_flags, dAs, [1, 3], [1, 2], Ps, dαs
-        ) do (side, ul, tA, dA, M, N, P, dα)
-            t = tA == 'N'
-            R = side == 'L' ? M : N
-            As = blas_matrices(rng, P, R, R)
-            Bs = blas_matrices(rng, P, M, N)
-            return map(As, Bs) do A, B
-                α_dα = CoDual(randn(rng, P), P(dα))
-                (false, :stability, nothing, BLAS.trmm!, side, ul, tA, dA, α_dα, A, B)
-            end
-        end...,
-
-        # trsm!
-        let
-            # This test is sensitive to the random seed
-            rng = rng_ctor(123456)
-            map_prod(
-                ['L', 'R'], uplos, t_flags, dAs, [1, 3], [1, 2], Ps
-            ) do (side, ul, tA, dA, M, N, P)
-                t = tA == 'N'
-                R = side == 'L' ? M : N
-                a = randn(rng, P)
-                As = map(blas_matrices(rng, P, R, R)) do A
-                    A[diagind(A)] .+= 1
-                    return A
-                end
-                Bs = blas_matrices(rng, P, M, N)
-                return map(As, Bs) do A, B
-                    (false, :stability, nothing, BLAS.trsm!, side, ul, tA, dA, a, A, B)
-                end
-            end
-        end...,
->>>>>>> ecc81676
     )
 
     memory = Any[]
@@ -1865,6 +1788,7 @@
 
         # trsm!
         let
+            # This test is sensitive to the random seed
             rng = rng_ctor(123456)
             map_prod(
                 ['L', 'R'], uplos, t_flags, dAs, [1, 3], [1, 2], Ps
