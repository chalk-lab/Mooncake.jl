blas_name(name::Symbol) = (Symbol(name, "64_"), Symbol(BLAS.libblastrampoline))

function wrap_ptr_as_view(ptr::Ptr{T}, N::Int, inc::Int) where {T}
    return view(unsafe_wrap(Vector{T}, ptr, N * inc), 1:inc:N*inc)
end

function wrap_ptr_as_view(ptr::Ptr{T}, buffer_nrows::Int, nrows::Int, ncols::Int) where {T}
    return view(unsafe_wrap(Matrix{T}, ptr, (buffer_nrows, ncols)), 1:nrows, :)
end

function _trans(flag, mat)
    flag === 'T' && return transpose(mat)
    flag === 'C' && return adjoint(mat)
    flag === 'N' && return mat
    throw(error("Unrecognised flag $flag"))
end

function tri!(A, u::Char, d::Char)
    return u == 'L' ? tril!(A, d == 'U' ? -1 : 0) : triu!(A, d == 'U' ? 1 : 0)
end

<<<<<<< HEAD
#
# Utility
#

@is_primitive MinimalCtx Tuple{typeof(BLAS.get_num_threads)}
rrule!!(f::CoDual{typeof(BLAS.get_num_threads)}) = simple_zero_adjoint(f)

@is_primitive MinimalCtx Tuple{typeof(BLAS.lbt_get_num_threads)}
rrule!!(f::CoDual{typeof(BLAS.lbt_get_num_threads)}) = simple_zero_adjoint(f)

@is_primitive MinimalCtx Tuple{typeof(BLAS.set_num_threads), Union{Integer, Nothing}}
rrule!!(f::CoDual{typeof(BLAS.set_num_threads)}, x::CoDual) = simple_zero_adjoint(f, x)

@is_primitive MinimalCtx Tuple{typeof(BLAS.lbt_set_num_threads), Any}
rrule!!(f::CoDual{typeof(BLAS.lbt_set_num_threads)}, x::CoDual) = simple_zero_adjoint(f, x)
=======
const MatrixOrView{T} = Union{Matrix{T}, SubArray{T, 2, Matrix{T}}}
>>>>>>> 751e14e4

#
# LEVEL 1
#

for (fname, elty) in ((:cblas_ddot, :Float64), (:cblas_sdot, :Float32))
    @eval @inline function rrule!!(
        ::CoDual{typeof(_foreigncall_)},
        ::CoDual{Val{$(blas_name(fname))}},
        ::CoDual, # return type
        ::CoDual, # argument types
        ::CoDual, # nreq
        ::CoDual, # calling convention
        _n::CoDual{BLAS.BlasInt},
        _DX::CoDual{Ptr{$elty}},
        _incx::CoDual{BLAS.BlasInt},
        _DY::CoDual{Ptr{$elty}},
        _incy::CoDual{BLAS.BlasInt},
        args::Vararg{Any, N},
    ) where {N}
        GC.@preserve args begin
            # Load in values from pointers.
            n, incx, incy = map(primal, (_n, _incx, _incy))
            xinds = 1:incx:incx * n
            yinds = 1:incy:incy * n
            DX = view(unsafe_wrap(Vector{$elty}, primal(_DX), n * incx), xinds)
            DY = view(unsafe_wrap(Vector{$elty}, primal(_DY), n * incy), yinds)

            _dDX = view(unsafe_wrap(Vector{$elty}, tangent(_DX), n * incx), xinds)
            _dDY = view(unsafe_wrap(Vector{$elty}, tangent(_DY), n * incy), yinds)

            out = dot(DX, DY)
        end

        function ddot_pb!!(dv)
            GC.@preserve args begin
                _dDX .+= DY .* dv
                _dDY .+= DX .* dv
            end
            return tuple_fill(NoRData(), Val(N + 11))
        end

        # Run primal computation.
        return zero_fcodual(out), ddot_pb!!
    end
end

for (fname, elty) in ((:dscal_, :Float64), (:sscal_, :Float32))
    @eval @inline function Mooncake.rrule!!(
        ::CoDual{typeof(_foreigncall_)},
        ::CoDual{Val{$(blas_name(fname))}},
        ::CoDual, # return type
        ::CoDual, # argument types
        ::CoDual, # nreq
        ::CoDual, # calling convention
        n::CoDual{Ptr{BLAS.BlasInt}},
        DA::CoDual{Ptr{$elty}},
        DX::CoDual{Ptr{$elty}},
        incx::CoDual{Ptr{BLAS.BlasInt}},
        args::Vararg{Any, N},
    ) where {N}

        GC.@preserve args begin

            # Load in values from pointers, and turn pointers to memory buffers into Vectors.
            _n = unsafe_load(primal(n))
            _incx = unsafe_load(primal(incx))
            _DA = unsafe_load(primal(DA))
            _DX = unsafe_wrap(Vector{$elty}, primal(DX), _n * _incx)
            _DX_s = unsafe_wrap(Vector{$elty}, tangent(DX), _n * _incx)

            inds = 1:_incx:(_incx * _n)
            DX_copy = _DX[inds]
            BLAS.scal!(_n, _DA, _DX, _incx)

            dDA = tangent(DA)
            dDX = tangent(DX)
        end

        function dscal_pullback!!(::NoRData)

            GC.@preserve args begin

                # Set primal to previous state.
                _DX[inds] .= DX_copy

                # Compute cotangent w.r.t. scaling.
                unsafe_store!(dDA, BLAS.dot(_n, _DX, _incx, dDX, _incx) + unsafe_load(dDA))

                # Compute cotangent w.r.t. DX.
                BLAS.scal!(_n, _DA, _DX_s, _incx)
            end

            return tuple_fill(NoRData(), Val(10 + N))
        end
        return zero_fcodual(Cvoid()), dscal_pullback!!
    end
end



#
# LEVEL 2
#

for (gemv, elty) in ((:dgemv_, :Float64), (:sgemv_, :Float32))
    @eval @inline function rrule!!(
        ::CoDual{typeof(_foreigncall_)},
        ::CoDual{Val{$(blas_name(gemv))}},
        ::CoDual,
        ::CoDual,
        ::CoDual,
        ::CoDual,
        _tA::CoDual{Ptr{UInt8}},
        _M::CoDual{Ptr{BLAS.BlasInt}},
        _N::CoDual{Ptr{BLAS.BlasInt}},
        _alpha::CoDual{Ptr{$elty}},
        _A::CoDual{Ptr{$elty}},
        _lda::CoDual{Ptr{BLAS.BlasInt}},
        _x::CoDual{Ptr{$elty}},
        _incx::CoDual{Ptr{BLAS.BlasInt}},
        _beta::CoDual{Ptr{$elty}},
        _y::CoDual{Ptr{$elty}},
        _incy::CoDual{Ptr{BLAS.BlasInt}},
        args::Vararg{Any, Nargs}
    ) where {Nargs}

        GC.@preserve args begin

            # Load in data.
            tA = Char(unsafe_load(primal(_tA)))
            M, N, lda, incx, incy = map(unsafe_load ∘ primal, (_M, _N, _lda, _incx, _incy))
            alpha = unsafe_load(primal(_alpha))
            beta = unsafe_load(primal(_beta))

            # Run primal.
            A = wrap_ptr_as_view(primal(_A), lda, M, N)
            Nx = tA == 'N' ? N : M
            Ny = tA == 'N' ? M : N
            x = view(unsafe_wrap(Vector{$elty}, primal(_x), incx * Nx), 1:incx:incx * Nx)
            y = view(unsafe_wrap(Vector{$elty}, primal(_y), incy * Ny), 1:incy:incy * Ny)
            y_copy = copy(y)

            BLAS.gemv!(tA, alpha, A, x, beta, y)

            dalpha = tangent(_alpha)
            dbeta = tangent(_beta)
            _dA = tangent(_A)
            _dx = tangent(_x)
            _dy = tangent(_y)
        end

        function gemv_pb!!(::NoRData)

            GC.@preserve args begin

                # Load up the tangents.
                dA = wrap_ptr_as_view(_dA, lda, M, N)
                dx = view(unsafe_wrap(Vector{$elty}, _dx, incx * Nx), 1:incx:incx * Nx)
                dy = view(unsafe_wrap(Vector{$elty}, _dy, incy * Ny), 1:incy:incy * Ny)

                # Increment the tangents.
                unsafe_store!(dalpha, unsafe_load(dalpha) + dot(dy, _trans(tA, A), x))
                dA .+= _trans(tA, alpha * dy * x')
                dx .+= alpha * _trans(tA, A)'dy
                unsafe_store!(dbeta, unsafe_load(dbeta) + dot(y_copy, dy))
                dy .*= beta

                # Restore the original value of `y`.
                y .= y_copy
            end

            return tuple_fill(NoRData(), Val(17 + Nargs))
        end
        return zero_fcodual(Cvoid()), gemv_pb!!
    end
end

@is_primitive(
    MinimalCtx,
    Tuple{
        typeof(BLAS.symv!),
        Char,
        T,
        MatrixOrView{T},
        Vector{T},
        T,
        Vector{T},
    } where {T<:Union{Float32, Float64}},
)

function rrule!!(
    ::CoDual{typeof(BLAS.symv!)},
    uplo::CoDual{Char},
    alpha::CoDual{T},
    A_dA::CoDual{<:MatrixOrView{T}},
    x_dx::CoDual{Vector{T}},
    beta::CoDual{T},
    y_dy::CoDual{Vector{T}},
) where {T<:Union{Float32, Float64}}

    # Extract primals.
    ul = primal(uplo)
    α = primal(alpha)
    β = primal(beta)
    A, dA = viewify(A_dA)
    x, dx = viewify(x_dx)
    y, dy = viewify(y_dy)

    # In this rule we optimise carefully for the special case a == 1 && b == 0, which
    # corresponds to simply multiplying symm(A) and x together, and writing the result to y.
    # This is an extremely common edge case, so it's important to do well for it.
    y_copy = copy(y)
    tmp_ref = Ref{Vector{T}}()
    if (α == 1 && β == 0)
        BLAS.symv!(ul, α, A, x, β, y)
    else
        tmp = BLAS.symv(ul, one(T), A, x)
        tmp_ref[] = tmp
        BLAS.axpby!(α, tmp, β, y)
    end

    function symv!_adjoint(::NoRData)

        if (α == 1 && β == 0)
            dα = dot(dy, y)
            BLAS.copyto!(y, y_copy)
        else
            # Reset y.
            BLAS.copyto!(y, y_copy)

            # gradient w.r.t. α. Safe to write into memory for copy of y.
            BLAS.symv!(ul, one(T), A, x, zero(T), y_copy)
            dα = dot(dy, y_copy)
        end

        # gradient w.r.t. A.
        dA_tmp = dy * x'
        if ul == 'L'
            dA .+= α .* LowerTriangular(dA_tmp)
            dA .+= α .* UpperTriangular(dA_tmp)'
        else
            dA .+= α .* LowerTriangular(dA_tmp)'
            dA .+= α .* UpperTriangular(dA_tmp)
        end
        @inbounds for n in diagind(dA)
            dA[n] -= α * dA_tmp[n]
        end

        # gradient w.r.t. x.
        BLAS.symv!(ul, α, A, dy, one(T), dx)

        # gradient w.r.t. beta.
        dβ = dot(dy, y)

        # gradient w.r.t. y.
        BLAS.scal!(β, dy)

        return NoRData(), NoRData(), dα, NoRData(), NoRData(), dβ, NoRData()
    end
    return y_dy, symv!_adjoint
end

for (trmv, elty) in ((:dtrmv_, :Float64), (:strmv_, :Float32))
    @eval @inline function rrule!!(
        ::CoDual{typeof(_foreigncall_)},
        ::CoDual{Val{$(blas_name(trmv))}},
        ::CoDual,
        ::CoDual,
        ::CoDual,
        ::CoDual,
        _uplo::CoDual{Ptr{UInt8}},
        _trans::CoDual{Ptr{UInt8}},
        _diag::CoDual{Ptr{UInt8}},
        _N::CoDual{Ptr{BLAS.BlasInt}},
        _A::CoDual{Ptr{$elty}},
        _lda::CoDual{Ptr{BLAS.BlasInt}},
        _x::CoDual{Ptr{$elty}},
        _incx::CoDual{Ptr{BLAS.BlasInt}},
        args::Vararg{Any, Nargs},
    ) where {Nargs}

        GC.@preserve args begin
            # Load in data.
            uplo, trans, diag = map(Char ∘ unsafe_load ∘ primal, (_uplo, _trans, _diag))
            N, lda, incx = map(unsafe_load ∘ primal, (_N, _lda, _incx))
            A = wrap_ptr_as_view(primal(_A), lda, N, N)
            x = wrap_ptr_as_view(primal(_x), N, incx)
            x_copy = copy(x)

            # Run primal computation.
            BLAS.trmv!(uplo, trans, diag, A, x)

            _dA = tangent(_A)
            _dx = tangent(_x)
        end

        function trmv_pb!!(::NoRData)

            GC.@preserve args begin

                # Load up the tangents.
                dA = wrap_ptr_as_view(_dA, lda, N, N)
                dx = wrap_ptr_as_view(_dx, N, incx)

                # Restore the original value of x.
                x .= x_copy

                # Increment the tangents.
                dA .+= tri!(trans == 'N' ? dx * x' : x * dx', uplo, diag)
                BLAS.trmv!(uplo, trans == 'N' ? 'T' : 'N', diag, A, dx)
            end

            return tuple_fill(NoRData(), Val(14 + Nargs))
        end
        return zero_fcodual(Cvoid()), trmv_pb!!
    end
end



#
# LEVEL 3
#

@is_primitive(
    MinimalCtx,
    Tuple{
        typeof(BLAS.gemm!),
        Char,
        Char,
        T,
        MatrixOrView{T},
        MatrixOrView{T},
        T,
        Matrix{T},
    } where {T<:Union{Float32, Float64}},
)

function rrule!!(
    ::CoDual{typeof(BLAS.gemm!)},
    transA::CoDual{Char},
    transB::CoDual{Char},
    alpha::CoDual{T},
    A::CoDual{<:MatrixOrView{T}},
    B::CoDual{<:MatrixOrView{T}},
    beta::CoDual{T},
    C::CoDual{Matrix{T}},
) where {T<:Union{Float32, Float64}}
    tA = primal(transA)
    tB = primal(transB)
    a = primal(alpha)
    b = primal(beta)
    p_A, dA = viewify(A)
    p_B, dB = viewify(B)
    p_C, dC = viewify(C)

    # In this rule we optimise carefully for the special case a == 1 && b == 0, which
    # corresponds to simply multiplying A and B together, and writing the result to C.
    # This is an extremely common edge case, so it's important to do well for it.
    p_C_copy = copy(p_C)
    tmp_ref = Ref{Matrix{T}}()
    if (a == 1 && b == 0)
        BLAS.gemm!(tA, tB, a, p_A, p_B, b, p_C)
    else
        tmp = BLAS.gemm(tA, tB, one(T), p_A, p_B)
        tmp_ref[] = tmp
        BLAS.axpby!(a, tmp, b, p_C)
    end

    function gemm!_pb!!(::NoRData)

        # Compute pullback w.r.t. alpha.
        da = (a == 1 && b == 0) ? dot(dC, p_C) : dot(dC, tmp_ref[])

        # Restore previous state.
        BLAS.copyto!(p_C, p_C_copy)

        # Compute pullback w.r.t. beta.
        db = BLAS.dot(dC, p_C)

        # Increment cotangents.
        if tA == 'N'
            BLAS.gemm!('N', tB == 'N' ? 'T' : 'N', a, dC, p_B, one(T), dA)
        else
            BLAS.gemm!(tB == 'N' ? 'N' : 'T', 'T', a, p_B, dC, one(T), dA)
        end
        if tB == 'N'
            BLAS.gemm!(tA == 'N' ? 'T' : 'N', 'N', a, p_A, dC, one(T), dB)
        else
            BLAS.gemm!('T', tA == 'N' ? 'N' : 'T', a, dC, p_A, one(T), dB)
        end
        BLAS.scal!(b, dC)

        return NoRData(), NoRData(), NoRData(), da, NoRData(), NoRData(), db, NoRData()
    end
    return C, gemm!_pb!!
end

viewify(A::CoDual{<:Vector}) = primal(A), tangent(A)
viewify(A::CoDual{<:Matrix}) = view(primal(A), :, :), view(tangent(A), :, :)
function viewify(A::CoDual{P}) where {P<:SubArray}
    p_A = primal(A)
    return p_A, P(tangent(A).data.parent, p_A.indices, p_A.offset1, p_A.stride1)
end

for (gemm, elty) in ((:dgemm_, :Float64), (:sgemm_, :Float32))
    @eval function rrule!!(
        ::CoDual{typeof(_foreigncall_)},
        ::CoDual{Val{$(blas_name(gemm))}},
        ::CoDual{Val{Cvoid}},
        ::CoDual, # arg types
        ::CoDual, # nreq
        ::CoDual, # calling convention
        tA::CoDual{Ptr{UInt8}},
        tB::CoDual{Ptr{UInt8}},
        m::CoDual{Ptr{BLAS.BlasInt}},
        n::CoDual{Ptr{BLAS.BlasInt}},
        ka::CoDual{Ptr{BLAS.BlasInt}},
        alpha::CoDual{Ptr{$elty}},
        A::CoDual{Ptr{$elty}},
        LDA::CoDual{Ptr{BLAS.BlasInt}},
        B::CoDual{Ptr{$elty}},
        LDB::CoDual{Ptr{BLAS.BlasInt}},
        beta::CoDual{Ptr{$elty}},
        C::CoDual{Ptr{$elty}},
        LDC::CoDual{Ptr{BLAS.BlasInt}},
        args::Vararg{Any, Nargs},
    ) where {Nargs}

        GC.@preserve args begin
            _tA = Char(unsafe_load(primal(tA)))
            _tB = Char(unsafe_load(primal(tB)))
            _m = unsafe_load(primal(m))
            _n = unsafe_load(primal(n))
            _ka = unsafe_load(primal(ka))
            _alpha = unsafe_load(primal(alpha))
            _A = primal(A)
            _LDA = unsafe_load(primal(LDA))
            _B = primal(B)
            _LDB = unsafe_load(primal(LDB))
            _beta = unsafe_load(primal(beta))
            _C = primal(C)
            _LDC = unsafe_load(primal(LDC))

            A_mat = wrap_ptr_as_view(primal(A), _LDA, (_tA == 'N' ? (_m, _ka) : (_ka, _m))...)
            B_mat = wrap_ptr_as_view(primal(B), _LDB, (_tB == 'N' ? (_ka, _n) : (_n, _ka))...)
            C_mat = wrap_ptr_as_view(primal(C), _LDC, _m, _n)
            C_copy = collect(C_mat)

            BLAS.gemm!(_tA, _tB, _alpha, A_mat, B_mat, _beta, C_mat)

            dalpha = tangent(alpha)
            dA = tangent(A)
            dB = tangent(B)
            dbeta = tangent(beta)
            dC = tangent(C)
        end

        function gemm!_pullback!!(::NoRData)

            GC.@preserve args begin
                # Restore previous state.
                C_mat .= C_copy

                # Convert pointers to views.
                dA_mat = wrap_ptr_as_view(dA, _LDA, (_tA == 'N' ? (_m, _ka) : (_ka, _m))...)
                dB_mat = wrap_ptr_as_view(dB, _LDB, (_tB == 'N' ? (_ka, _n) : (_n, _ka))...)
                dC_mat = wrap_ptr_as_view(dC, _LDC, _m, _n)

                # Increment cotangents.
                unsafe_store!(dbeta, unsafe_load(dbeta) + tr(dC_mat' * C_mat))
                dalpha_inc = tr(dC_mat' * _trans(_tA, A_mat) * _trans(_tB, B_mat))
                unsafe_store!(dalpha, unsafe_load(dalpha) + dalpha_inc)
                dA_mat .+= _alpha * transpose(_trans(_tA, _trans(_tB, B_mat) * transpose(dC_mat)))
                dB_mat .+= _alpha * transpose(_trans(_tB, transpose(dC_mat) * _trans(_tA, A_mat)))
                dC_mat .*= _beta
            end

            return tuple_fill(NoRData(), Val(19 + Nargs))
        end
        return zero_fcodual(Cvoid()), gemm!_pullback!!
    end
end

@is_primitive(
    MinimalCtx,
    Tuple{
        typeof(BLAS.symm!),
        Char,
        Char,
        T,
        MatrixOrView{T},
        MatrixOrView{T},
        T,
        Matrix{T},
    } where {T<:Union{Float32, Float64}},
)

function rrule!!(
    ::CoDual{typeof(BLAS.symm!)},
    side::CoDual{Char},
    uplo::CoDual{Char},
    alpha::CoDual{T},
    A_dA::CoDual{<:MatrixOrView{T}},
    B_dB::CoDual{<:MatrixOrView{T}},
    beta::CoDual{T},
    C_dC::CoDual{Matrix{T}},
) where {T<:Union{Float32, Float64}}

    # Extract primals.
    s = primal(side)
    ul = primal(uplo)
    α = primal(alpha)
    β = primal(beta)
    A, dA = viewify(A_dA)
    B, dB = viewify(B_dB)
    C, dC = viewify(C_dC)

    # In this rule we optimise carefully for the special case a == 1 && b == 0, which
    # corresponds to simply multiplying symm(A) and B together, and writing the result to C.
    # This is an extremely common edge case, so it's important to do well for it.
    C_copy = copy(C)
    tmp_ref = Ref{Matrix{T}}()
    if (α == 1 && β == 0)
        BLAS.symm!(s, ul, α, A, B, β, C)
    else
        tmp = BLAS.symm(s, ul, one(T), A, B)
        tmp_ref[] = tmp
        BLAS.axpby!(α, tmp, β, C)
    end

    function symm!_adjoint(::NoRData)

        if (α == 1 && β == 0)
            dα = dot(dC, C)
            BLAS.copyto!(C, C_copy)
        else
            # Reset C.
            BLAS.copyto!(C, C_copy)

            # gradient w.r.t. α. Safe to write into memory for copy of C.
            BLAS.symm!(s, ul, one(T), A, B, zero(T), C_copy)
            dα = dot(dC, C_copy)
        end

        # gradient w.r.t. A.
        dA_tmp = s == 'L' ? dC * B' : B' * dC
        if ul == 'L'
            dA .+= α .* LowerTriangular(dA_tmp)
            dA .+= α .* UpperTriangular(dA_tmp)'
        else
            dA .+= α .* LowerTriangular(dA_tmp)'
            dA .+= α .* UpperTriangular(dA_tmp)
        end
        @inbounds for n in diagind(dA)
            dA[n] -= α * dA_tmp[n]
        end

        # gradient w.r.t. B.
        BLAS.symm!(s, ul, α, A, dC, one(T), dB)

        # gradient w.r.t. beta.
        dβ = dot(dC, C)

        # gradient w.r.t. C.
        BLAS.scal!(β, dC)

        return NoRData(), NoRData(), NoRData(), dα, NoRData(), NoRData(), dβ, NoRData()
    end
    return C_dC, symm!_adjoint
end

for (syrk, elty) in ((:dsyrk_, :Float64), (:ssyrk_, :Float32))
    @eval function rrule!!(
        ::CoDual{typeof(_foreigncall_)},
        ::CoDual{Val{$(blas_name(syrk))}},
        ::CoDual{Val{Cvoid}},
        ::CoDual, # arg types
        ::CoDual, # nreq
        ::CoDual, # calling convention
        uplo::CoDual{Ptr{UInt8}},
        trans::CoDual{Ptr{UInt8}},
        n::CoDual{Ptr{BLAS.BlasInt}},
        k::CoDual{Ptr{BLAS.BlasInt}},
        alpha::CoDual{Ptr{$elty}},
        A::CoDual{Ptr{$elty}},
        LDA::CoDual{Ptr{BLAS.BlasInt}},
        beta::CoDual{Ptr{$elty}},
        C::CoDual{Ptr{$elty}},
        LDC::CoDual{Ptr{BLAS.BlasInt}},
        args::Vararg{Any, Nargs},
    ) where {Nargs}
        GC.@preserve args begin
            _uplo = Char(unsafe_load(primal(uplo)))
            _t = Char(unsafe_load(primal(trans)))
            _n = unsafe_load(primal(n))
            _k = unsafe_load(primal(k))
            _alpha = unsafe_load(primal(alpha))
            _A = primal(A)
            _LDA = unsafe_load(primal(LDA))
            _beta = unsafe_load(primal(beta))
            _C = primal(C)
            _LDC = unsafe_load(primal(LDC))

            A_mat = wrap_ptr_as_view(primal(A), _LDA, (_t == 'N' ? (_n, _k) : (_k, _n))...)
            C_mat = wrap_ptr_as_view(primal(C), _LDC, _n, _n)
            C_copy = collect(C_mat)

            BLAS.syrk!(_uplo, _t, _alpha, A_mat, _beta, C_mat)

            dalpha = tangent(alpha)
            dA = tangent(A)
            dbeta = tangent(beta)
            dC = tangent(C)
        end

        function syrk!_pullback!!(::NoRData)

            GC.@preserve args begin
                # Restore previous state.
                C_mat .= C_copy

                # Convert pointers to views.
                dA_mat = wrap_ptr_as_view(dA, _LDA, (_t == 'N' ? (_n, _k) : (_k, _n))...)
                dC_mat = wrap_ptr_as_view(dC, _LDC, _n, _n)

                # Increment cotangents.
                B = _uplo == 'U' ? triu(dC_mat) : tril(dC_mat)
                unsafe_store!(dbeta, unsafe_load(dbeta) + sum(B .* C_mat))
                dalpha_inc = tr(B' * _trans(_t, A_mat) * _trans(_t, A_mat)')
                unsafe_store!(dalpha, unsafe_load(dalpha) + dalpha_inc)
                dA_mat .+= _alpha * (_t == 'N' ? (B + B') * A_mat : A_mat * (B + B'))
                dC_mat .= (_uplo == 'U' ? tril!(dC_mat, -1) : triu!(dC_mat, 1)) .+ _beta .* B
            end

            return tuple_fill(NoRData(), Val(16 + Nargs))
        end
        return zero_fcodual(Cvoid()), syrk!_pullback!!
    end
end

for (trmm, elty) in ((:dtrmm_, :Float64), (:strmm_, :Float32))
    @eval function rrule!!(
        ::CoDual{typeof(_foreigncall_)},
        ::CoDual{Val{$(blas_name(trmm))}},
        ::CoDual,
        ::CoDual, # arg types
        ::CoDual, # nreq
        ::CoDual, # calling convention
        _side::CoDual{Ptr{UInt8}},
        _uplo::CoDual{Ptr{UInt8}},
        _trans::CoDual{Ptr{UInt8}},
        _diag::CoDual{Ptr{UInt8}},
        _M::CoDual{Ptr{BLAS.BlasInt}},
        _N::CoDual{Ptr{BLAS.BlasInt}},
        _alpha::CoDual{Ptr{$elty}},
        _A::CoDual{Ptr{$elty}},
        _lda::CoDual{Ptr{BLAS.BlasInt}},
        _B::CoDual{Ptr{$elty}},
        _ldb::CoDual{Ptr{BLAS.BlasInt}},
        args::Vararg{Any, Nargs},
    ) where {Nargs}

        GC.@preserve args begin

            # Load in data and store B for the reverse-pass.
            side, ul, tA, diag = map(Char ∘ unsafe_load ∘ primal, (_side, _uplo, _trans, _diag))
            M, N, lda, ldb = map(unsafe_load ∘ primal, (_M, _N, _lda, _ldb))
            alpha = unsafe_load(primal(_alpha))
            R = side == 'L' ? M : N
            A = wrap_ptr_as_view(primal(_A), lda, R, R)
            B = wrap_ptr_as_view(primal(_B), ldb, M, N)
            B_copy = copy(B)

            # Run primal.
            BLAS.trmm!(side, ul, tA, diag, alpha, A, B)

            dalpha = tangent(_alpha)
            _dA = tangent(_A)
            _dB = tangent(_B)
        end

        function trmm!_pullback!!(::NoRData)

            GC.@preserve args begin
                # Convert pointers to views.
                dA = wrap_ptr_as_view(_dA, lda, R, R)
                dB = wrap_ptr_as_view(_dB, ldb, M, N)

                # Increment alpha tangent.
                alpha != 0 && unsafe_store!(dalpha, unsafe_load(dalpha) + tr(dB'B) / alpha)

                # Restore initial state.
                B .= B_copy

                # Increment cotangents.
                if side == 'L'
                    dA .+= alpha .* tri!(tA == 'N' ? dB * B' : B * dB', ul, diag)
                else
                    dA .+= alpha .* tri!(tA == 'N' ? B'dB : dB'B, ul, diag)
                end

                # Compute dB tangent.
                BLAS.trmm!(side, ul, tA == 'N' ? 'T' : 'N', diag, alpha, A, dB)
            end

            return tuple_fill(NoRData(), Val(17 + Nargs))
        end

        return zero_fcodual(Cvoid()), trmm!_pullback!!
    end
end

for (trsm, elty) in ((:dtrsm_, :Float64), (:strsm_, :Float32))
    @eval function rrule!!(
        ::CoDual{typeof(_foreigncall_)},
        ::CoDual{Val{$(blas_name(trsm))}},
        ::CoDual,
        ::CoDual, # arg types
        ::CoDual, # nreq
        ::CoDual, # calling convention
        _side::CoDual{Ptr{UInt8}},
        _uplo::CoDual{Ptr{UInt8}},
        _trans::CoDual{Ptr{UInt8}},
        _diag::CoDual{Ptr{UInt8}},
        _M::CoDual{Ptr{BLAS.BlasInt}},
        _N::CoDual{Ptr{BLAS.BlasInt}},
        _alpha::CoDual{Ptr{$elty}},
        _A::CoDual{Ptr{$elty}},
        _lda::CoDual{Ptr{BLAS.BlasInt}},
        _B::CoDual{Ptr{$elty}},
        _ldb::CoDual{Ptr{BLAS.BlasInt}},
        args::Vararg{Any, Nargs},
    ) where {Nargs}

        GC.@preserve args begin
            side = Char(unsafe_load(primal(_side)))
            uplo = Char(unsafe_load(primal(_uplo)))
            trans = Char(unsafe_load(primal(_trans)))
            diag = Char(unsafe_load(primal(_diag)))
            M = unsafe_load(primal(_M))
            N = unsafe_load(primal(_N))
            R = side == 'L' ? M : N
            alpha = unsafe_load(primal(_alpha))
            lda = unsafe_load(primal(_lda))
            ldb = unsafe_load(primal(_ldb))
            A = wrap_ptr_as_view(primal(_A), lda, R, R)
            B = wrap_ptr_as_view(primal(_B), ldb, M, N)
            B_copy = copy(B)

            trsm!(side, uplo, trans, diag, alpha, A, B)

            dalpha = tangent(_alpha)
            _dA = tangent(_A)
            _dB = tangent(_B)
        end

        function trsm_pb!!(::NoRData)

            GC.@preserve args begin
                # Convert pointers to views.
                dA = wrap_ptr_as_view(_dA, lda, R, R)
                dB = wrap_ptr_as_view(_dB, ldb, M, N)

                # Increment alpha tangent.
                alpha != 0 && unsafe_store!(dalpha, unsafe_load(dalpha) + tr(dB'B) / alpha)

                # Increment cotangents.
                if side == 'L'
                    if trans == 'N'
                        tmp = trsm!('L', uplo, 'T', diag, -one($elty), A, dB * B')
                        dA .+= tri!(tmp, uplo, diag)
                    else
                        tmp = trsm!('R', uplo, 'T', diag, -one($elty), A, B * dB')
                        dA .+= tri!(tmp, uplo, diag)
                    end
                else
                    if trans == 'N'
                        tmp = trsm!('R', uplo, 'T', diag, -one($elty), A, B'dB)
                        dA .+= tri!(tmp, uplo, diag)
                    else
                        tmp = trsm!('L', uplo, 'T', diag, -one($elty), A, dB'B)
                        dA .+= tri!(tmp, uplo, diag)
                    end
                end

                # Restore initial state.
                B .= B_copy

                # Compute dB tangent.
                BLAS.trsm!(side, uplo, trans == 'N' ? 'T' : 'N', diag, alpha, A, dB)
            end

            return tuple_fill(NoRData(), Val(17 + Nargs))
        end
        return zero_fcodual(Cvoid()), trsm_pb!!
    end
end

function generate_hand_written_rrule!!_test_cases(rng_ctor, ::Val{:blas})
    t_flags = ['N', 'T', 'C']
    alphas = [1.0, -0.25]
    betas = [0.0, 0.33]

    test_cases = vcat(

        # symv!
        vec(reduce(
            vcat,
            vec(map(product(['L', 'U'], alphas, betas)) do (uplo, α, β)
                A = randn(5, 5)
                vA = view(randn(15, 15), 1:5, 1:5)
                x = randn(5)
                y = randn(5)
                return Any[
                    (false, :stability, nothing, BLAS.symv!, uplo, α, A, x, β, y),
                    (false, :stability, nothing, BLAS.symv!, uplo, α, vA, x, β, y),
                ]
            end)
        )),

        # gemm!
        vec(reduce(
            vcat,
            vec(map(product(t_flags, t_flags, alphas, betas)) do (tA, tB, a, b)
                A = tA == 'N' ? randn(3, 4) : randn(4, 3)
                B = tB == 'N' ? randn(4, 5) : randn(5, 4)
                As = if tA == 'N'
                    [randn(3, 4), view(randn(15, 15), 2:4, 3:6)]
                else
                    [randn(4, 3), view(randn(15, 15), 2:5, 3:5)]
                end
                Bs = if tB == 'N'
                    [randn(4, 5), view(randn(15, 15), 1:4, 2:6)]
                else
                    [randn(5, 4), view(randn(15, 15), 1:5, 3:6)]
                end
                C = randn(3, 5)
                return map(product(As, Bs)) do (A, B)
                    (false, :stability, nothing, BLAS.gemm!, tA, tB, a, A, B, b, C)
                end
            end),
        )),

        # symm!
        vec(reduce(
            vcat,
            vec(map(product(['L', 'R'], ['L', 'U'], alphas, betas)) do (side, uplo, α, β)
                nA = side == 'L' ? 5 : 7
                A = randn(nA, nA)
                vA = view(randn(15, 15), 1:nA, 1:nA)
                B = randn(5, 7)
                vB = view(randn(15, 15), 1:5, 1:7)
                C = randn(5, 7)
                return Any[
                    (false, :stability, nothing, BLAS.symm!, side, uplo, α, A, B, β, C),
                    (false, :stability, nothing, BLAS.symm!, side, uplo, α, vA, vB, β, C),
                ]
            end)
        )),
    )

    memory = Any[]
    return test_cases, memory
end

function generate_derived_rrule!!_test_cases(rng_ctor, ::Val{:blas})
    t_flags = ['N', 'T', 'C']
    aliased_gemm! = (tA, tB, a, b, A, C) -> BLAS.gemm!(tA, tB, a, A, A, b, C)

    test_cases = vcat(

        # Utility
        (false, :stability, nothing, BLAS.get_num_threads),
        (false, :stability, nothing, BLAS.lbt_get_num_threads),
        (false, :stability, nothing, BLAS.set_num_threads, 1),
        (false, :stability, nothing, BLAS.lbt_set_num_threads, 1),

        #
        # BLAS LEVEL 1
        #

        Any[
            (false, :none, nothing, BLAS.dot, 3, randn(5), 1, randn(4), 1),
            (false, :none, nothing, BLAS.dot, 3, randn(6), 2, randn(4), 1),
            (false, :none, nothing, BLAS.dot, 3, randn(6), 1, randn(9), 3),
            (false, :none, nothing, BLAS.dot, 3, randn(12), 3, randn(9), 2),
            (false, :none, nothing, BLAS.scal!, 10, 2.4, randn(30), 2),
        ],

        #
        # BLAS LEVEL 2
        #

        # gemv!
        vec(reduce(
            vcat,
            map(product(t_flags, [1, 3], [1, 2])) do (tA, M, N)
                t = tA == 'N'
                As = [
                    t ? randn(M, N) : randn(N, M),
                    view(randn(15, 15), t ? (3:M+2) : (2:N+1), t ? (2:N+1) : (3:M+2)),
                ]
                xs = [randn(N), view(randn(15), 3:N+2), view(randn(30), 1:2:2N)]
                ys = [randn(M), view(randn(15), 2:M+1), view(randn(30), 2:2:2M)]
                return map(Iterators.product(As, xs, ys)) do (A, x, y)
                    (false, :none, nothing, BLAS.gemv!, tA, randn(), A, x, randn(), y)
                end
            end,
        )),

        # trmv!
        vec(reduce(
            vcat,
            map(product(['L', 'U'], t_flags, ['N', 'U'], [1, 3])) do (ul, tA, dA, N)
                As = [randn(N, N), view(randn(15, 15), 3:N+2, 4:N+3)]
                bs = [randn(N), view(randn(14), 4:N+3)]
                return map(product(As, bs)) do (A, b)
                    (false, :none, nothing, BLAS.trmv!, ul, tA, dA, A, b)
                end
            end,
        )),

        #
        # BLAS LEVEL 3
        #

        # aliased gemm!
        vec(map(product(t_flags, t_flags)) do (tA, tB)
            A = randn(5, 5)
            B = randn(5, 5)
            (false, :none, nothing, aliased_gemm!, tA, tB, randn(), randn(), A, B)
        end),

        # syrk!
        vec(map(product(['U', 'L'], t_flags)) do (uplo, t)
            A = t == 'N' ? randn(3, 4) : randn(4, 3)
            C = randn(3, 3)
            Any[false, :none, nothing, BLAS.syrk!, uplo, t, randn(), A, randn(), C]
        end),

        # trmm!
        vec(reduce(
            vcat,
            map(
                product(['L', 'R'], ['U', 'L'], t_flags, ['N', 'U'], [1, 3], [1, 2]),
            ) do (side, ul, tA, dA, M, N)
                t = tA == 'N'
                R = side == 'L' ? M : N
                As = [randn(R, R), view(randn(15, 15), 3:R+2, 4:R+3)]
                Bs = [randn(M, N), view(randn(15, 15), 2:M+1, 5:N+4)]
                return map(product(As, Bs)) do (A, B)
                    alpha = randn()
                    Any[false, :none, nothing, BLAS.trmm!, side, ul, tA, dA, alpha, A, B]
                end
            end,
        )),

        # trsm!
        vec(reduce(
            vcat,
            map(
                product(['L', 'R'], ['U', 'L'], t_flags, ['N', 'U'], [1, 3], [1, 2]),
            ) do (side, ul, tA, dA, M, N)
                t = tA == 'N'
                R = side == 'L' ? M : N
                As = [randn(R, R) + 5I, view(randn(15, 15), 3:R+2, 4:R+3) + 5I]
                Bs = [randn(M, N), view(randn(15, 15), 2:M+1, 5:N+4)]
                return map(product(As, Bs)) do (A, B)
                    alpha = randn()
                    Any[false, :none, nothing, BLAS.trsm!, side, ul, tA, dA, alpha, A, B]
                end
            end,
        )),
    )
    memory = Any[]
    return test_cases, memory
end<|MERGE_RESOLUTION|>--- conflicted
+++ resolved
@@ -19,7 +19,8 @@
     return u == 'L' ? tril!(A, d == 'U' ? -1 : 0) : triu!(A, d == 'U' ? 1 : 0)
 end
 
-<<<<<<< HEAD
+const MatrixOrView{T} = Union{Matrix{T}, SubArray{T, 2, Matrix{T}}}
+
 #
 # Utility
 #
@@ -35,9 +36,6 @@
 
 @is_primitive MinimalCtx Tuple{typeof(BLAS.lbt_set_num_threads), Any}
 rrule!!(f::CoDual{typeof(BLAS.lbt_set_num_threads)}, x::CoDual) = simple_zero_adjoint(f, x)
-=======
-const MatrixOrView{T} = Union{Matrix{T}, SubArray{T, 2, Matrix{T}}}
->>>>>>> 751e14e4
 
 #
 # LEVEL 1
