function blas_name(name::Symbol)
    return (BLAS.USE_BLAS64 ? Symbol(name, "64_") : name, Symbol(BLAS.libblastrampoline))
end

function _trans(flag, mat)
    flag === 'T' && return transpose(mat)
    flag === 'C' && return adjoint(mat)
    flag === 'N' && return mat
    throw(error("Unrecognised flag $flag"))
end

function tri!(A, u::Char, d::Char)
    return u == 'L' ? tril!(A, d == 'U' ? -1 : 0) : triu!(A, d == 'U' ? 1 : 0)
end

const BlasRealFloat = Union{Float32,Float64}
const BlasComplexFloat = Union{ComplexF32,ComplexF64}

_fields(x::Tangent) = x.fields
_fields(x::FData) = x.data

const TangentOrFData = Union{Tangent,FData}

"""
    arrayify(x::CoDual{<:AbstractArray{<:BlasFloat}})

Return the primal field of `x`, and convert its fdata into an array of the same type as the
primal. This operation is not guaranteed to be possible for all array types, but seems to be
possible for all array types of interest so far.
"""
function arrayify(x::Union{Dual{A},CoDual{A}}) where {A<:AbstractArray{<:BlasFloat}}
    return arrayify(primal(x), tangent(x))  # NOTE: for complex number, the tangent is a reinterpreted version of the primal
end
arrayify(x::Array{P}, dx::Array{P}) where {P<:BlasRealFloat} = (x, dx)
function arrayify(x::Array{P}, dx::Array{<:Tangent}) where {P<:BlasComplexFloat}
    return x, reinterpret(P, dx)
end
<<<<<<< HEAD
function arrayify(x::A, dx::FData) where {A<:SubArray{<:BlasFloat}}
    _, _dx = arrayify(x.parent, dx.data.parent)
    return x, A(_dx, x.indices, x.offset1, x.stride1)
end
function arrayify(x::A, dx::FData) where {A<:Base.ReshapedArray{<:BlasFloat}}
    _, _dx = arrayify(x.parent, dx.data.parent)
    return x, A(_dx, x.dims, x.mi)
=======
function arrayify(x::SubArray{P,B,C,D,E}, dx::TangentOrFData) where {P<:BlasFloat,B,C,D,E}
    _, _dx = arrayify(x.parent, _fields(dx).parent)
    return x, SubArray{P,B,typeof(_dx),D,E}(_dx, x.indices, x.offset1, x.stride1)
end
function arrayify(x::ReshapedArray{P,B,C,D}, dx::TangentOrFData) where {P<:BlasFloat,B,C,D}
    _, _dx = arrayify(x.parent, _fields(dx).parent)
    return x, ReshapedArray{P,B,typeof(_dx),D}(_dx, x.dims, x.mi)
>>>>>>> 8a83e74a
end
function arrayify(x::Base.ReinterpretArray{T}, dx::TangentOrFData) where {T<:BlasFloat}
    _, _dx = arrayify(x.parent, _fields(dx).parent)
    return x, reinterpret(T, _dx)
end

function arrayify(x::A, dx::DA) where {A,DA}
    msg =
        "Encountered unexpected array type in `Mooncake.arrayify`. This error is likely " *
        "due to a call to a BLAS or LAPACK function with an array type that " *
        "Mooncake has not been told about. A new method of `Mooncake.arrayify` is needed." *
        " Please open an issue at " *
        "https://github.com/chalk-lab/Mooncake.jl/issues . " *
        "It should contain this error message and the associated stack trace.\n\n" *
        "Array type: $A\n\nFData type: $DA."
    return error(msg)
end

#
# Utility
#

@zero_derivative MinimalCtx Tuple{typeof(BLAS.get_num_threads)}
@zero_derivative MinimalCtx Tuple{typeof(BLAS.lbt_get_num_threads)}
@zero_derivative MinimalCtx Tuple{typeof(BLAS.set_num_threads),Union{Integer,Nothing}}
@zero_derivative MinimalCtx Tuple{typeof(BLAS.lbt_set_num_threads),Any}

#
# LEVEL 1
#

for (fname, elty) in ((:cblas_ddot, :Float64), (:cblas_sdot, :Float32))
    @eval @inline function frule!!(
        ::Dual{typeof(_foreigncall_)},
        ::Dual{Val{$(blas_name(fname))}},
        ::Dual, # return type
        ::Dual, # argument types
        ::Dual, # nreq
        ::Dual, # calling convention
        _n::Dual{BLAS.BlasInt},
        _DX::Dual{Ptr{$elty}},
        _incx::Dual{BLAS.BlasInt},
        _DY::Dual{Ptr{$elty}},
        _incy::Dual{BLAS.BlasInt},
        args::Vararg{Any,N},
    ) where {N}
        GC.@preserve args begin
            # Load in values from pointers.
            n, incx, incy = map(primal, (_n, _incx, _incy))
            xinds = 1:incx:(incx * n)
            yinds = 1:incy:(incy * n)
            DX = view(unsafe_wrap(Vector{$elty}, primal(_DX), n * incx), xinds)
            DY = view(unsafe_wrap(Vector{$elty}, primal(_DY), n * incy), yinds)

            _dDX = view(unsafe_wrap(Vector{$elty}, tangent(_DX), n * incx), xinds)
            _dDY = view(unsafe_wrap(Vector{$elty}, tangent(_DY), n * incy), yinds)

            return Dual(dot(DX, DY), dot(DX, _dDY) + dot(_dDX, DY))
        end
    end
    @eval @inline function rrule!!(
        ::CoDual{typeof(_foreigncall_)},
        ::CoDual{Val{$(blas_name(fname))}},
        ::CoDual, # return type
        ::CoDual, # argument types
        ::CoDual, # nreq
        ::CoDual, # calling convention
        _n::CoDual{BLAS.BlasInt},
        _DX::CoDual{Ptr{$elty}},
        _incx::CoDual{BLAS.BlasInt},
        _DY::CoDual{Ptr{$elty}},
        _incy::CoDual{BLAS.BlasInt},
        args::Vararg{Any,N},
    ) where {N}
        GC.@preserve args begin
            # Load in values from pointers.
            n, incx, incy = map(primal, (_n, _incx, _incy))
            xinds = 1:incx:(incx * n)
            yinds = 1:incy:(incy * n)
            DX = view(unsafe_wrap(Vector{$elty}, primal(_DX), n * incx), xinds)
            DY = view(unsafe_wrap(Vector{$elty}, primal(_DY), n * incy), yinds)

            _dDX = view(unsafe_wrap(Vector{$elty}, tangent(_DX), n * incx), xinds)
            _dDY = view(unsafe_wrap(Vector{$elty}, tangent(_DY), n * incy), yinds)

            out = dot(DX, DY)
        end

        function ddot_pb!!(dv)
            GC.@preserve args begin
                _dDX .+= DY .* dv
                _dDY .+= DX .* dv
            end
            return tuple_fill(NoRData(), Val(N + 11))
        end

        # Run primal computation.
        return zero_fcodual(out), ddot_pb!!
    end
end

@is_primitive(
    MinimalCtx,
    Tuple{
        typeof(BLAS.nrm2),Int,X,Int
    } where {T<:BlasFloat,X<:Union{Ptr{T},AbstractArray{T}}},
)
function frule!!(
    ::Dual{typeof(BLAS.nrm2)},
    n::Dual{<:Integer},
    X_dX::Dual{<:Union{Ptr{T},AbstractArray{T}}},
    incx::Dual{<:Integer},
) where {T<:BlasFloat}
    X, dX = arrayify(X_dX)
    y = BLAS.nrm2(primal(n), X, primal(incx))
    dy = zero(y)
    @inbounds for i in 1:primal(incx):(primal(n) * primal(incx))
        dy = dy + real(X[i] * dX[i]') + real(X[i]' * dX[i])
    end
    return Dual(y, dy / 2y)
end
function rrule!!(
    ::CoDual{typeof(BLAS.nrm2)},
    n::CoDual{<:Integer},
    X_dX::CoDual{<:Union{Ptr{T},AbstractArray{T}} where {T<:BlasFloat}},
    incx::CoDual{<:Integer},
)
    X, dX = arrayify(X_dX)
    y = BLAS.nrm2(n.x, X, incx.x)
    function nrm2_pb!!(dy)
        view(dX, 1:(incx.x):(incx.x * n.x)) .+=
            view(X, 1:(incx.x):(incx.x * n.x)) .* (dy / y)
        return NoRData(), NoRData(), NoRData(), NoRData()
    end
    return CoDual(y, NoFData()), nrm2_pb!!
end

@is_primitive(
    MinimalCtx,
    Tuple{typeof(BLAS.nrm2),X} where {T<:BlasFloat,X<:Union{Ptr{T},AbstractArray{T}}},
)
function frule!!(
    ::Dual{typeof(BLAS.nrm2)},
    X_dX::Dual{<:Union{Ptr{T},AbstractArray{T}} where {T<:BlasFloat}},
)
    X, dX = arrayify(X_dX)
    y = BLAS.nrm2(X)
    dy = zero(y)
    @inbounds for i in eachindex(X)
        dy = dy + real(X[i] * dX[i]') + real(X[i]' * dX[i])
    end
    return Dual(y, dy / (2y))
end
function rrule!!(
    ::CoDual{typeof(BLAS.nrm2)},
    X_dX::CoDual{<:Union{Ptr{T},AbstractArray{T}} where {T<:BlasFloat}},
)
    X, dX = arrayify(X_dX)
    y = BLAS.nrm2(X)
    function nrm2_pb!!(dy)
        dX .+= X .* (dy / y)
        return NoRData(), NoRData()
    end
    return CoDual(y, NoFData()), nrm2_pb!!
end

@is_primitive(
    MinimalCtx,
    Tuple{typeof(BLAS.scal!),Integer,P,AbstractArray{P},Integer} where {P<:BlasRealFloat}
)
function frule!!(
    ::Dual{typeof(BLAS.scal!)},
    _n::Dual{<:Integer},
    a_da::Dual{P},
    X_dX::Dual{<:AbstractArray{P}},
    _incx::Dual{<:Integer},
) where {P<:BlasRealFloat}

    # Extract params.
    n = primal(_n)
    incx = primal(_incx)
    a, da = extract(a_da)
    X, dX = arrayify(X_dX)

    # Compute Frechet derivative.
    BLAS.scal!(n, a, dX, incx)
    BLAS.axpy!(n, da, X, incx, dX, incx)

    # Perform primal computation.
    BLAS.scal!(n, a, X, incx)
    return X_dX
end
function rrule!!(
    ::CoDual{typeof(BLAS.scal!)},
    _n::CoDual{<:Integer},
    a_da::CoDual{P},
    X_dX::CoDual{<:AbstractArray{P}},
    _incx::CoDual{<:Integer},
) where {P<:BlasRealFloat}

    # Extract params.
    n = primal(_n)
    incx = primal(_incx)
    a = primal(a_da)
    X, dX = arrayify(X_dX)

    # Take a copy of previous state in order to recover it on the reverse pass.
    X_copy = copy(X)
    dX_copy = copy(dX)

    # Run primal computation.
    BLAS.scal!(n, a, X, incx)

    function scal_adjoint(::NoRData)

        # Set primal to previous state.
        X .= X_copy

        # Compute gradient w.r.t. scaling.
        ∇a = BLAS.dot(n, X, incx, dX, incx)

        # Compute gradient w.r.t. DX.
        BLAS.scal!(n, a, dX, incx)
        BLAS.axpy!(n, one(P), dX, incx, dX_copy, incx)

        return NoRData(), NoRData(), ∇a, NoRData(), NoRData()
    end
    return X_dX, scal_adjoint
end

#
# LEVEL 2
#

@is_primitive(
    MinimalCtx,
    Tuple{
        typeof(BLAS.gemv!),Char,P,AbstractMatrix{P},AbstractVector{P},P,AbstractVector{P}
    } where {P<:BlasRealFloat},
)

@inline function frule!!(
    ::Dual{typeof(BLAS.gemv!)},
    tA::Dual{Char},
    alpha::Dual{P},
    A_dA::Dual{<:AbstractMatrix{P}},
    x_dx::Dual{<:AbstractVector{P}},
    beta::Dual{P},
    y_dy::Dual{<:AbstractVector{P}},
) where {P<:BlasRealFloat}
    A, dA = arrayify(A_dA)
    x, dx = arrayify(x_dx)
    y, dy = arrayify(y_dy)
    α, dα = extract(alpha)
    β, dβ = extract(beta)

    # Derivative computation.
    BLAS.gemv!(primal(tA), dα, A, x, β, dy)
    BLAS.gemv!(primal(tA), α, dA, x, one(P), dy)
    BLAS.gemv!(primal(tA), α, A, dx, one(P), dy)

    # Strong zero is essential here, in case `y` has undefined element values.
    if !iszero(dβ)
        @inbounds for n in eachindex(y)
            tmp = dβ * y[n]
            dy[n] = ifelse(isnan(y[n]), dy[n], tmp + dy[n])
        end
    end

    # Primal computation.
    BLAS.gemv!(primal(tA), α, A, x, β, y)

    return y_dy
end

@inline function rrule!!(
    ::CoDual{typeof(BLAS.gemv!)},
    _tA::CoDual{Char},
    _alpha::CoDual{P},
    _A::CoDual{<:AbstractMatrix{P}},
    _x::CoDual{<:AbstractVector{P}},
    _beta::CoDual{P},
    _y::CoDual{<:AbstractVector{P}},
) where {P<:BlasRealFloat}

    # Pull out primals and tangents (the latter only where necessary).
    trans = _tA.x
    alpha = _alpha.x
    A, dA = arrayify(_A)
    x, dx = arrayify(_x)
    beta = _beta.x
    y, dy = arrayify(_y)

    # Take copies before adding.
    y_copy = copy(y)

    # Run primal.
    BLAS.gemv!(trans, alpha, A, x, beta, y)

    function gemv!_pb!!(::NoRData)

        # Increment fdata.
        if trans == 'N'
            dalpha = dot(dy, A, x)
            dA .+= alpha .* dy .* x'
            BLAS.gemv!('T', alpha, A, dy, one(eltype(A)), dx)
        else
            dalpha = dot(dy, A', x)
            dA .+= alpha .* x .* dy'
            BLAS.gemv!('N', alpha, A, dy, one(eltype(A)), dx)
        end
        dbeta = dot(y_copy, dy)
        dy .*= beta

        # Restore primal.
        copyto!(y, y_copy)

        # Return rdata.
        return NoRData(), NoRData(), dalpha, NoRData(), NoRData(), dbeta, NoRData()
    end

    return _y, gemv!_pb!!
end

@is_primitive(
    MinimalCtx,
    Tuple{
        typeof(BLAS.symv!),Char,T,AbstractMatrix{T},AbstractVector{T},T,AbstractVector{T}
    } where {T<:BlasRealFloat},
)

function frule!!(
    ::Dual{typeof(BLAS.symv!)},
    uplo::Dual{Char},
    alpha::Dual{T},
    A_dA::Dual{<:AbstractMatrix{T}},
    x_dx::Dual{<:AbstractVector{T}},
    beta::Dual{T},
    y_dy::Dual{<:AbstractVector{T}},
) where {T<:BlasRealFloat}
    # Extract primals.
    ul = primal(uplo)
    α = primal(alpha)
    β, dβ = extract(beta)
    A, dA = arrayify(A_dA)
    x, dx = arrayify(x_dx)
    y, dy = arrayify(y_dy)

    # Compute Frechet derivative.
    BLAS.symv!(ul, tangent(alpha), A, x, β, dy)
    BLAS.symv!(ul, α, dA, x, one(T), dy)
    BLAS.symv!(ul, α, A, dx, one(T), dy)
    if !iszero(dβ)
        @inbounds for n in eachindex(y)
            tmp = dβ * y[n]
            dy[n] = ifelse(isnan(y[n]), dy[n], tmp + dy[n])
        end
    end

    # Run primal computation.
    BLAS.symv!(ul, α, A, x, β, y)

    return y_dy
end

function rrule!!(
    ::CoDual{typeof(BLAS.symv!)},
    uplo::CoDual{Char},
    alpha::CoDual{T},
    A_dA::CoDual{<:AbstractMatrix{T}},
    x_dx::CoDual{<:AbstractVector{T}},
    beta::CoDual{T},
    y_dy::CoDual{<:AbstractVector{T}},
) where {T<:BlasRealFloat}

    # Extract primals.
    ul = primal(uplo)
    α = primal(alpha)
    β = primal(beta)
    A, dA = arrayify(A_dA)
    x, dx = arrayify(x_dx)
    y, dy = arrayify(y_dy)

    # In this rule we optimise carefully for the special case a == 1 && b == 0, which
    # corresponds to simply multiplying symm(A) and x together, and writing the result to y.
    # This is an extremely common edge case, so it's important to do well for it.
    y_copy = copy(y)
    tmp_ref = Ref{Vector{T}}()
    if (α == 1 && β == 0)
        BLAS.symv!(ul, α, A, x, β, y)
    else
        tmp = BLAS.symv(ul, one(T), A, x)
        tmp_ref[] = tmp
        BLAS.axpby!(α, tmp, β, y)
    end

    function symv!_adjoint(::NoRData)
        if (α == 1 && β == 0)
            dα = dot(dy, y)
            BLAS.copyto!(y, y_copy)
        else
            # Reset y.
            BLAS.copyto!(y, y_copy)

            # gradient w.r.t. α. Safe to write into memory for copy of y.
            BLAS.symv!(ul, one(T), A, x, zero(T), y_copy)
            dα = dot(dy, y_copy)
        end

        # gradient w.r.t. A.
        dA_tmp = dy * x'
        if ul == 'L'
            dA .+= α .* LowerTriangular(dA_tmp)
            dA .+= α .* UpperTriangular(dA_tmp)'
        else
            dA .+= α .* LowerTriangular(dA_tmp)'
            dA .+= α .* UpperTriangular(dA_tmp)
        end
        @inbounds for n in diagind(dA)
            dA[n] -= α * dA_tmp[n]
        end

        # gradient w.r.t. x.
        BLAS.symv!(ul, α, A, dy, one(T), dx)

        # gradient w.r.t. beta.
        dβ = dot(dy, y)

        # gradient w.r.t. y.
        BLAS.scal!(β, dy)

        return NoRData(), NoRData(), dα, NoRData(), NoRData(), dβ, NoRData()
    end
    return y_dy, symv!_adjoint
end

@is_primitive(
    MinimalCtx,
    Tuple{
        typeof(BLAS.trmv!),Char,Char,Char,AbstractMatrix{T},AbstractVector{T}
    } where {T<:BlasRealFloat},
)

function frule!!(
    ::Dual{typeof(BLAS.trmv!)},
    _uplo::Dual{Char},
    _trans::Dual{Char},
    _diag::Dual{Char},
    A_dA::Dual{<:AbstractMatrix{T}},
    x_dx::Dual{<:AbstractVector{T}},
) where {T<:BlasRealFloat}
    # Extract primals.
    uplo = primal(_uplo)
    trans = primal(_trans)
    diag = primal(_diag)
    A, dA = arrayify(A_dA)
    x, dx = arrayify(x_dx)

    # Frechet derivative computation.
    BLAS.trmv!(uplo, trans, diag, A, dx)
    tmp = copy(x)
    BLAS.trmv!(uplo, trans, diag, dA, tmp)
    dx .+= tmp
    if diag === 'U'
        dx .-= x
    end

    # Primal computation.
    BLAS.trmv!(uplo, trans, diag, A, x)

    return x_dx
end

function rrule!!(
    ::CoDual{typeof(BLAS.trmv!)},
    _uplo::CoDual{Char},
    _trans::CoDual{Char},
    _diag::CoDual{Char},
    A_dA::CoDual{<:AbstractMatrix{T}},
    x_dx::CoDual{<:AbstractVector{T}},
) where {T<:BlasRealFloat}

    # Extract primals.
    uplo = primal(_uplo)
    trans = primal(_trans)
    diag = primal(_diag)
    A, dA = arrayify(A_dA)
    x, dx = arrayify(x_dx)
    x_copy = copy(x)

    # Run primal computation.
    BLAS.trmv!(uplo, trans, diag, A, x)

    # Set dx to zero.
    dx .= zero(T)

    function trmv_pb!!(::NoRData)

        # Restore the original value of x.
        x .= x_copy

        # Increment the tangents.
        trans == 'N' ? inc_tri!(dA, dx, x, uplo, diag) : inc_tri!(dA, x, dx, uplo, diag)
        BLAS.trmv!(uplo, trans == 'N' ? 'T' : 'N', diag, A, dx)

        return tuple_fill(NoRData(), Val(6))
    end
    return x_dx, trmv_pb!!
end

function inc_tri!(A, x, y, uplo, diag)
    if uplo == 'L' && diag == 'U'
        @inbounds for q in 1:size(A, 2), p in (q + 1):size(A, 1)
            A[p, q] = fma(x[p], y[q], A[p, q])
        end
    elseif uplo == 'L' && diag == 'N'
        @inbounds for q in 1:size(A, 2), p in q:size(A, 1)
            A[p, q] = fma(x[p], y[q], A[p, q])
        end
    elseif uplo == 'U' && diag == 'U'
        @inbounds for q in 1:size(A, 2), p in 1:(q - 1)
            A[p, q] = fma(x[p], y[q], A[p, q])
        end
    elseif uplo == 'U' && diag == 'N'
        @inbounds for q in 1:size(A, 2), p in 1:q
            A[p, q] = fma(x[p], y[q], A[p, q])
        end
    else
        error("Unexpected uplo $uplo or diag $diag")
    end
end

#
# LEVEL 3
#

@is_primitive(
    MinimalCtx,
    Tuple{
        typeof(BLAS.gemm!),
        Char,
        Char,
        T,
        AbstractMatrix{T},
        AbstractMatrix{T},
        T,
        AbstractMatrix{T},
    } where {T<:BlasRealFloat},
)

function frule!!(
    ::Dual{typeof(BLAS.gemm!)},
    transA::Dual{Char},
    transB::Dual{Char},
    alpha::Dual{T},
    A_dA::Dual{<:AbstractMatrix{T}},
    B_dB::Dual{<:AbstractMatrix{T}},
    beta::Dual{T},
    C_dC::Dual{<:AbstractMatrix{T}},
) where {T<:BlasRealFloat}
    tA = primal(transA)
    tB = primal(transB)
    α, dα = extract(alpha)
    β, dβ = extract(beta)
    A, dA = arrayify(A_dA)
    B, dB = arrayify(B_dB)
    C, dC = arrayify(C_dC)

    # Tangent computation.
    BLAS.gemm!(tA, tB, α, dA, B, β, dC)
    BLAS.gemm!(tA, tB, α, A, dB, one(T), dC)
    if !iszero(dα)
        BLAS.gemm!(tA, tB, dα, A, B, one(T), dC)
    end
    if !iszero(dβ)
        @inbounds for n in eachindex(C)
            dC[n] = ifelse_nan(C[n], dC[n], dC[n] + dβ * C[n])
        end
    end

    # Primal computation.
    BLAS.gemm!(tA, tB, α, A, B, β, C)

    return C_dC
end

function ifelse_nan(cond, left::P, right::P) where {P<:BlasRealFloat}
    return isnan(cond) * left + !isnan(cond) * right
end

function rrule!!(
    ::CoDual{typeof(BLAS.gemm!)},
    transA::CoDual{Char},
    transB::CoDual{Char},
    alpha::CoDual{T},
    A::CoDual{<:AbstractMatrix{T}},
    B::CoDual{<:AbstractMatrix{T}},
    beta::CoDual{T},
    C::CoDual{<:AbstractMatrix{T}},
) where {T<:BlasRealFloat}
    tA = primal(transA)
    tB = primal(transB)
    a = primal(alpha)
    b = primal(beta)
    p_A, dA = arrayify(A)
    p_B, dB = arrayify(B)
    p_C, dC = arrayify(C)

    # In this rule we optimise carefully for the special case a == 1 && b == 0, which
    # corresponds to simply multiplying A and B together, and writing the result to C.
    # This is an extremely common edge case, so it's important to do well for it.
    p_C_copy = copy(p_C)
    tmp_ref = Ref{Matrix{T}}()
    if (a == 1 && b == 0)
        BLAS.gemm!(tA, tB, a, p_A, p_B, b, p_C)
    else
        tmp = BLAS.gemm(tA, tB, one(T), p_A, p_B)
        tmp_ref[] = tmp
        p_C .= a .* tmp .+ b .* p_C
    end

    function gemm!_pb!!(::NoRData)

        # Compute pullback w.r.t. alpha.
        da = (a == 1 && b == 0) ? dot(dC, p_C) : dot(dC, tmp_ref[])

        # Restore previous state.
        BLAS.copyto!(p_C, p_C_copy)

        # Compute pullback w.r.t. beta.
        db = dot(dC, p_C)

        # Increment cotangents.
        if tA == 'N'
            BLAS.gemm!('N', tB == 'N' ? 'T' : 'N', a, dC, p_B, one(T), dA)
        else
            BLAS.gemm!(tB == 'N' ? 'N' : 'T', 'T', a, p_B, dC, one(T), dA)
        end
        if tB == 'N'
            BLAS.gemm!(tA == 'N' ? 'T' : 'N', 'N', a, p_A, dC, one(T), dB)
        else
            BLAS.gemm!('T', tA == 'N' ? 'N' : 'T', a, dC, p_A, one(T), dB)
        end
        dC .*= b

        return NoRData(), NoRData(), NoRData(), da, NoRData(), NoRData(), db, NoRData()
    end
    return C, gemm!_pb!!
end

@is_primitive(
    MinimalCtx,
    Tuple{
        typeof(BLAS.symm!),
        Char,
        Char,
        T,
        AbstractMatrix{T},
        AbstractMatrix{T},
        T,
        AbstractMatrix{T},
    } where {T<:BlasRealFloat},
)
function frule!!(
    ::Dual{typeof(BLAS.symm!)},
    side::Dual{Char},
    uplo::Dual{Char},
    alpha::Dual{T},
    A_dA::Dual{<:AbstractMatrix{T}},
    B_dB::Dual{<:AbstractMatrix{T}},
    beta::Dual{T},
    C_dC::Dual{<:AbstractMatrix{T}},
) where {T<:BlasRealFloat}

    # Extract primals.
    s = primal(side)
    ul = primal(uplo)
    α, dα = extract(alpha)
    β, dβ = extract(beta)
    A, dA = arrayify(A_dA)
    B, dB = arrayify(B_dB)
    C, dC = arrayify(C_dC)

    # Compute Frechet derivative.
    BLAS.symm!(s, ul, α, A, dB, β, dC)
    BLAS.symm!(s, ul, α, dA, B, one(T), dC)
    if !iszero(dα)
        BLAS.symm!(s, ul, dα, A, B, one(T), dC)
    end
    if !iszero(dβ)
        @inbounds for n in eachindex(C)
            dC[n] = ifelse_nan(C[n], dC[n], dC[n] + dβ * C[n])
        end
    end

    # Run primal computation.
    BLAS.symm!(s, ul, α, A, B, β, C)
    return C_dC
end
function rrule!!(
    ::CoDual{typeof(BLAS.symm!)},
    side::CoDual{Char},
    uplo::CoDual{Char},
    alpha::CoDual{T},
    A_dA::CoDual{<:AbstractMatrix{T}},
    B_dB::CoDual{<:AbstractMatrix{T}},
    beta::CoDual{T},
    C_dC::CoDual{<:AbstractMatrix{T}},
) where {T<:BlasRealFloat}

    # Extract primals.
    s = primal(side)
    ul = primal(uplo)
    α = primal(alpha)
    β = primal(beta)
    A, dA = arrayify(A_dA)
    B, dB = arrayify(B_dB)
    C, dC = arrayify(C_dC)

    # In this rule we optimise carefully for the special case a == 1 && b == 0, which
    # corresponds to simply multiplying symm(A) and B together, and writing the result to C.
    # This is an extremely common edge case, so it's important to do well for it.
    C_copy = copy(C)
    tmp_ref = Ref{Matrix{T}}()
    if (α == 1 && β == 0)
        BLAS.symm!(s, ul, α, A, B, β, C)
    else
        tmp = BLAS.symm(s, ul, one(T), A, B)
        tmp_ref[] = tmp
        C .= α .* tmp .+ β .* C
    end

    function symm!_adjoint(::NoRData)
        if (α == 1 && β == 0)
            dα = dot(dC, C)
            BLAS.copyto!(C, C_copy)
        else
            # Reset C.
            BLAS.copyto!(C, C_copy)

            # gradient w.r.t. α. Safe to write into memory for copy of C.
            BLAS.symm!(s, ul, one(T), A, B, zero(T), C_copy)
            dα = dot(dC, C_copy)
        end

        # gradient w.r.t. A.
        dA_tmp = s == 'L' ? dC * B' : B' * dC
        if ul == 'L'
            dA .+= α .* LowerTriangular(dA_tmp)
            dA .+= α .* UpperTriangular(dA_tmp)'
        else
            dA .+= α .* LowerTriangular(dA_tmp)'
            dA .+= α .* UpperTriangular(dA_tmp)
        end
        @inbounds for n in diagind(dA)
            dA[n] -= α * dA_tmp[n]
        end

        # gradient w.r.t. B.
        BLAS.symm!(s, ul, α, A, dC, one(T), dB)

        # gradient w.r.t. beta.
        dβ = dot(dC, C)

        # gradient w.r.t. C.
        dC .*= β

        return NoRData(), NoRData(), NoRData(), dα, NoRData(), NoRData(), dβ, NoRData()
    end
    return C_dC, symm!_adjoint
end

@is_primitive(
    MinimalCtx,
    Tuple{
        typeof(BLAS.syrk!),Char,Char,P,AbstractMatrix{P},P,AbstractMatrix{P}
    } where {P<:BlasRealFloat}
)
function frule!!(
    ::Dual{typeof(BLAS.syrk!)},
    _uplo::Dual{Char},
    _t::Dual{Char},
    α_dα::Dual{P},
    A_dA::Dual{<:AbstractMatrix{P}},
    β_dβ::Dual{P},
    C_dC::Dual{<:AbstractMatrix{P}},
) where {P<:BlasRealFloat}

    # Extract values from pairs.
    uplo = primal(_uplo)
    t = primal(_t)
    α, dα = extract(α_dα)
    A, dA = arrayify(A_dA)
    β, dβ = extract(β_dβ)
    C, dC = arrayify(C_dC)

    # Compute Frechet derivative.
    BLAS.syr2k!(uplo, t, α, A, dA, β, dC)
    iszero(dα) || BLAS.syrk!(uplo, t, dα, A, one(P), dC)
    if !iszero(dβ)
        dC .+= dβ .* (uplo == 'U' ? triu(C) : tril(C))
    end

    # Run primal computation.
    BLAS.syrk!(uplo, t, α, A, β, C)

    return C_dC
end
function rrule!!(
    ::CoDual{typeof(BLAS.syrk!)},
    _uplo::CoDual{Char},
    _t::CoDual{Char},
    α_dα::CoDual{P},
    A_dA::CoDual{<:AbstractMatrix{P}},
    β_dβ::CoDual{P},
    C_dC::CoDual{<:AbstractMatrix{P}},
) where {P<:BlasRealFloat}

    # Extract values from pairs.
    uplo = primal(_uplo)
    trans = primal(_t)
    α = primal(α_dα)
    A, dA = arrayify(A_dA)
    β = primal(β_dβ)
    C, dC = arrayify(C_dC)

    # Run forwards pass, and remember previous value of `C` for the reverse-pass.
    C_copy = collect(C)
    BLAS.syrk!(uplo, trans, α, A, β, C)

    function syrk_adjoint(::NoRData)
        # Restore previous state.
        C .= C_copy

        # C_copy no longer required, so its memory can be used to store other intermediate
        # results. Renaming for clarity.
        tmp = C_copy

        # Increment gradients.
        B = uplo == 'U' ? triu(dC) : tril(dC)
        ∇β = sum(B .* C)
        ∇α = tr(B' * _trans(trans, A) * _trans(trans, A)')
        # @show _t, size(A), size(B)
        dA .+= α * (trans == 'N' ? (B + B') * A : A * (B + B'))
        dC .= (uplo == 'U' ? tril!(dC, -1) : triu!(dC, 1)) .+ β .* B

        return NoRData(), NoRData(), NoRData(), ∇α, NoRData(), ∇β, NoRData()
    end

    return C_dC, syrk_adjoint
end

@is_primitive(
    MinimalCtx,
    Tuple{
        typeof(BLAS.trmm!),Char,Char,Char,Char,P,AbstractMatrix{P},AbstractMatrix{P}
    } where {P<:BlasRealFloat}
)
function frule!!(
    ::Dual{typeof(BLAS.trmm!)},
    _side::Dual{Char},
    _uplo::Dual{Char},
    _ta::Dual{Char},
    _diag::Dual{Char},
    α_dα::Dual{P},
    A_dA::Dual{<:AbstractMatrix{P}},
    B_dB::Dual{<:AbstractMatrix{P}},
) where {P<:BlasRealFloat}

    # Extract data.
    side = primal(_side)
    uplo = primal(_uplo)
    ta = primal(_ta)
    diag = primal(_diag)
    α, dα = extract(α_dα)
    A, dA = arrayify(A_dA)
    B, dB = arrayify(B_dB)

    # Compute Frechet derivative.
    BLAS.trmm!(side, uplo, ta, diag, α, A, dB)
    dB .+= BLAS.trmm!(side, uplo, ta, diag, α, dA, copy(B))
    if diag == 'U'
        dB .-= α .* B
    end
    if !iszero(dα)
        dB .+= BLAS.trmm!(side, uplo, ta, diag, dα, A, copy(B))
    end

    # Compute primal.
    BLAS.trmm!(side, uplo, ta, diag, α, A, B)
    return B_dB
end
function rrule!!(
    ::CoDual{typeof(BLAS.trmm!)},
    _side::CoDual{Char},
    _uplo::CoDual{Char},
    _ta::CoDual{Char},
    _diag::CoDual{Char},
    α_dα::CoDual{P},
    A_dA::CoDual{<:AbstractMatrix{P}},
    B_dB::CoDual{<:AbstractMatrix{P}},
) where {P<:BlasRealFloat}

    # Extract values.
    side = primal(_side)
    uplo = primal(_uplo)
    tA = primal(_ta)
    diag = primal(_diag)
    α = primal(α_dα)
    A, dA = arrayify(A_dA)
    B, dB = arrayify(B_dB)
    B_copy = copy(B)

    # Run primal.
    BLAS.trmm!(side, uplo, tA, diag, α, A, B)

    function trmm_adjoint(::NoRData)

        # Compute α gradient.
        ∇α = tr(dB'B) / α

        # Restore initial state.
        B .= B_copy

        # Increment gradients.
        if side == 'L'
            dA .+= α .* tri!(tA == 'N' ? dB * B' : B * dB', uplo, diag)
        else
            dA .+= α .* tri!(tA == 'N' ? B'dB : dB'B, uplo, diag)
        end

        # Compute dB tangent.
        BLAS.trmm!(side, uplo, tA == 'N' ? 'T' : 'N', diag, α, A, dB)

        return tuple_fill(NoRData(), Val(5))..., ∇α, NoRData(), NoRData()
    end

    return B_dB, trmm_adjoint
end

@is_primitive(
    MinimalCtx,
    Tuple{
        typeof(BLAS.trsm!),Char,Char,Char,Char,P,AbstractMatrix{P},AbstractMatrix{P}
    } where {P<:BlasRealFloat},
)

function frule!!(
    ::Dual{typeof(BLAS.trsm!)},
    _side::Dual{Char},
    _uplo::Dual{Char},
    _t::Dual{Char},
    _diag::Dual{Char},
    α_dα::Dual{P},
    A_dA::Dual{<:AbstractMatrix{P}},
    B_dB::Dual{<:AbstractMatrix{P}},
) where {P<:BlasRealFloat}

    # Extract parameters.
    side = primal(_side)
    uplo = primal(_uplo)
    trans = primal(_t)
    diag = primal(_diag)
    α, dα = extract(α_dα)
    A, dA = arrayify(A_dA)
    B, dB = arrayify(B_dB)

    # Compute Frechet derivative.
    BLAS.trsm!(side, uplo, trans, diag, α, A, dB)
    tmp = copy(B)
    trsm!(side, uplo, trans, diag, one(P), A, tmp) # tmp now contains inv(A) B.
    dB .+= dα .* tmp

    tmp2 = copy(tmp)
    BLAS.trmm!(side, uplo, trans, diag, α, dA, tmp) # tmp now contains α dA inv(A) B.
    if diag == 'U'
        tmp .-= α .* tmp2
    end
    BLAS.trsm!(side, uplo, trans, diag, one(P), A, tmp) # tmp is now α inv(A) dA inv(A) B.
    dB .-= tmp

    # Run primal computation.
    BLAS.trsm!(side, uplo, trans, diag, α, A, B)
    return B_dB
end

function rrule!!(
    ::CoDual{typeof(BLAS.trsm!)},
    _side::CoDual{Char},
    _uplo::CoDual{Char},
    _t::CoDual{Char},
    _diag::CoDual{Char},
    α_dα::CoDual{P},
    A_dA::CoDual{<:AbstractMatrix{P}},
    B_dB::CoDual{<:AbstractMatrix{P}},
) where {P<:BlasRealFloat}

    # Extract parameters.
    side = primal(_side)
    uplo = primal(_uplo)
    trans = primal(_t)
    diag = primal(_diag)
    α = primal(α_dα)
    A, dA = arrayify(A_dA)
    B, dB = arrayify(B_dB)

    # Copy memory which will be overwritten by primal computation.
    B_copy = copy(B)

    # Run primal computation.
    trsm!(side, uplo, trans, diag, α, A, B)

    function trsm_adjoint(::NoRData)
        # Compute α gradient.
        ∇α = tr(dB'B) / α

        # Increment cotangents.
        if side == 'L'
            if trans == 'N'
                tmp = trsm!('L', uplo, 'T', diag, -one(P), A, dB * B')
                dA .+= tri!(tmp, uplo, diag)
            else
                tmp = trsm!('R', uplo, 'T', diag, -one(P), A, B * dB')
                dA .+= tri!(tmp, uplo, diag)
            end
        else
            if trans == 'N'
                tmp = trsm!('R', uplo, 'T', diag, -one(P), A, B'dB)
                dA .+= tri!(tmp, uplo, diag)
            else
                tmp = trsm!('L', uplo, 'T', diag, -one(P), A, dB'B)
                dA .+= tri!(tmp, uplo, diag)
            end
        end

        # Restore initial state.
        B .= B_copy

        # Compute dB tangent.
        BLAS.trsm!(side, uplo, trans == 'N' ? 'T' : 'N', diag, α, A, dB)
        return tuple_fill(NoRData(), Val(5))..., ∇α, NoRData(), NoRData()
    end

    return B_dB, trsm_adjoint
end

function blas_matrices(rng::AbstractRNG, P::Type{<:BlasFloat}, p::Int, q::Int)
    Xs = Any[
        randn(rng, P, p, q),
        view(randn(rng, P, p + 5, 2q), 3:(p + 2), 1:2:(2q)),
        view(randn(rng, P, 3p, 3, 2q), (p + 1):(2p), 2, 1:2:(2q)),
        reshape(view(randn(rng, P, p * q + 5), 1:(p * q)), p, q),
    ]
    @assert all(X -> size(X) == (p, q), Xs)
    @assert all(Base.Fix2(isa, AbstractMatrix{P}), Xs)
    return Xs
end

function invertible_blas_matrices(rng::AbstractRNG, P::Type{<:BlasFloat}, p::Int)
    return map(blas_matrices(rng, P, p, p)) do A
        U, _, V = svd(0.1 * A + I)
        λs = p > 1 ? collect(range(1.0, 2.0; length=p)) : [1.0]
        A .= collect(U * Diagonal(λs) * V')
        return A
    end
end

function blas_vectors(rng::AbstractRNG, P::Type{<:BlasFloat}, p::Int)
    xs = Any[
        randn(rng, P, p),
        view(randn(rng, P, p + 5), 3:(p + 2)),
        view(randn(rng, P, 3p, 3), 1:2:(2p), 2),
        reshape(view(randn(rng, P, 1, p + 5), 1:1, 1:p), p),
    ]
    @assert all(x -> length(x) == p, xs)
    @assert all(Base.Fix2(isa, AbstractVector{P}), xs)
    return xs
end

function generate_hand_written_rrule!!_test_cases(rng_ctor, ::Val{:blas})
    t_flags = ['N', 'T', 'C']
    αs = [1.0, -0.25]
    dαs = [0.0, 0.44]
    βs = [0.0, 0.33]
    dβs = [0.0, -0.11]
    uplos = ['L', 'U']
    dAs = ['N', 'U']
    Ps = [Float64, Float32]
    rng = rng_ctor(123456)

    test_cases = vcat(

        #
        # BLAS LEVEL 1
        #

        # nrm2(x)
        map_prod([Ps..., ComplexF64, ComplexF32]) do (P,)
            return map([randn(rng, P, 105)]) do x
                (false, :stability, nothing, BLAS.nrm2, x)
            end
        end...,

        # nrm2(n, x, incx)
        map_prod([Ps..., ComplexF64, ComplexF32], [5, 3], [1, 2]) do (P, n, incx)
            return map([randn(rng, P, 105)]) do x
                (false, :stability, nothing, BLAS.nrm2, n, x, incx)
            end
        end...,
        map_prod(Ps, [1, 3, 11], [1, 2, 11]) do (P, n, incx)
            flags = (false, :stability, nothing)
            return (flags..., BLAS.scal!, n, randn(rng, P), randn(rng, P, n * incx), incx)
        end,

        #
        # BLAS LEVEL 2
        #

        # gemv!
        map_prod(t_flags, [1, 3], [1, 2], Ps, αs, βs) do (tA, M, N, P, α, β)
            As = blas_matrices(rng, P, tA == 'N' ? M : N, tA == 'N' ? N : M)
            xs = blas_vectors(rng, P, N)
            ys = blas_vectors(rng, P, M)
            flags = (false, :stability, (lb=1e-3, ub=10.0))
            return map(As, xs, ys) do A, x, y
                (flags..., BLAS.gemv!, tA, P(α), A, x, P(β), y)
            end
        end...,

        # symv!
        map_prod(['L', 'U'], αs, βs, Ps) do (uplo, α, β, P)
            As = blas_matrices(rng, P, 5, 5)
            ys = blas_vectors(rng, P, 5)
            xs = blas_vectors(rng, P, 5)
            return map(As, xs, ys) do A, x, y
                (false, :stability, nothing, BLAS.symv!, uplo, P(α), A, x, P(β), y)
            end
        end...,

        # trmv!
        map_prod(uplos, t_flags, dAs, [1, 3], Ps) do (ul, tA, dA, N, P)
            As = blas_matrices(rng, P, N, N)
            bs = blas_vectors(rng, P, N)
            return map(As, bs) do A, b
                (false, :stability, nothing, BLAS.trmv!, ul, tA, dA, A, b)
            end
        end...,

        # #
        # # BLAS LEVEL 3
        # #

        # gemm!
        map_prod(t_flags, t_flags, αs, βs, Ps, dαs, dβs) do (tA, tB, α, β, P, dα, dβ)
            As = blas_matrices(rng, P, tA == 'N' ? 3 : 4, tA == 'N' ? 4 : 3)
            Bs = blas_matrices(rng, P, tB == 'N' ? 4 : 5, tB == 'N' ? 5 : 4)
            Cs = blas_matrices(rng, P, 3, 5)

            return map(As, Bs, Cs) do A, B, C
                a_da = CoDual(P(α), P(dα))
                b_db = CoDual(P(β), P(dβ))
                (false, :stability, nothing, BLAS.gemm!, tA, tB, a_da, A, B, b_db, C)
            end
        end...,

        # symm!
        map_prod(['L', 'R'], ['L', 'U'], αs, βs, Ps) do (side, ul, α, β, P)
            nA = side == 'L' ? 5 : 7
            As = blas_matrices(rng, P, nA, nA)
            Bs = blas_matrices(rng, P, 5, 7)
            Cs = blas_matrices(rng, P, 5, 7)
            return map(As, Bs, Cs) do A, B, C
                (false, :stability, nothing, BLAS.symm!, side, ul, P(α), A, B, P(β), C)
            end
        end...,

        # syrk!
        map_prod(uplos, t_flags, Ps, dαs, dβs) do (uplo, t, P, dα, dβ)
            As = blas_matrices(rng, P, t == 'N' ? 3 : 4, t == 'N' ? 4 : 3)
            return map(As) do A
                α_dα = CoDual(randn(rng, P), P(dα))
                β_dβ = CoDual(randn(rng, P), P(dβ))
                C = randn(rng, P, 3, 3)
                (false, :stability, nothing, BLAS.syrk!, uplo, t, α_dα, A, β_dβ, C)
            end
        end...,

        # trmm!
        map_prod(
            ['L', 'R'], uplos, t_flags, dAs, [1, 3], [1, 2], Ps, dαs
        ) do (side, ul, tA, dA, M, N, P, dα)
            t = tA == 'N'
            R = side == 'L' ? M : N
            As = blas_matrices(rng, P, R, R)
            Bs = blas_matrices(rng, P, M, N)
            return map(As, Bs) do A, B
                α_dα = CoDual(randn(rng, P), P(dα))
                (false, :stability, nothing, BLAS.trmm!, side, ul, tA, dA, α_dα, A, B)
            end
        end...,

        # trsm!
        map_prod(
            ['L', 'R'], uplos, t_flags, dAs, [1, 3], [1, 2], Ps
        ) do (side, ul, tA, dA, M, N, P)
            t = tA == 'N'
            R = side == 'L' ? M : N
            a = randn(rng, P)
            As = map(blas_matrices(rng, P, R, R)) do A
                A[diagind(A)] .+= 1
                return A
            end
            Bs = blas_matrices(rng, P, M, N)
            return map(As, Bs) do A, B
                (false, :stability, nothing, BLAS.trsm!, side, ul, tA, dA, a, A, B)
            end
        end...,
    )

    memory = Any[]
    return test_cases, memory
end

function generate_derived_rrule!!_test_cases(rng_ctor, ::Val{:blas})
    t_flags = ['N', 'T', 'C']
    aliased_gemm! = (tA, tB, a, b, A, C) -> BLAS.gemm!(tA, tB, a, A, A, b, C)
    Ps = [Float32, Float64]
    uplos = ['L', 'U']
    dAs = ['N', 'U']
    rng = rng_ctor(123)

    test_cases = vcat(

        # Utility
        (false, :stability, nothing, BLAS.get_num_threads),
        (false, :stability, nothing, BLAS.lbt_get_num_threads),
        (false, :stability, nothing, BLAS.set_num_threads, 1),
        (false, :stability, nothing, BLAS.lbt_set_num_threads, 1),

        #
        # BLAS LEVEL 1
        #

        map(Ps) do P
            flags = (false, :none, nothing)
            Any[
                (flags..., BLAS.dot, 3, randn(rng, P, 5), 1, randn(rng, P, 4), 1),
                (flags..., BLAS.dot, 3, randn(rng, P, 6), 2, randn(rng, P, 4), 1),
                (flags..., BLAS.dot, 3, randn(rng, P, 6), 1, randn(rng, P, 9), 3),
                (flags..., BLAS.dot, 3, randn(rng, P, 12), 3, randn(rng, P, 9), 2),
            ]
        end...,

        #
        # BLAS LEVEL 3
        #

        # aliased gemm!
        map_prod(t_flags, t_flags, Ps) do (tA, tB, P)
            As = blas_matrices(rng, P, 5, 5)
            Bs = blas_matrices(rng, P, 5, 5)
            a = randn(rng, P)
            b = randn(rng, P)
            return map_prod(As, Bs) do (A, B)
                (false, :none, nothing, aliased_gemm!, tA, tB, a, b, A, B)
            end
        end...,

        #
        # Misc extra tests
        #

        (false, :none, nothing, x -> sum(complex(x) * x), rand(rng, 5, 5)),
    )
    memory = Any[]
    return test_cases, memory
end<|MERGE_RESOLUTION|>--- conflicted
+++ resolved
@@ -35,15 +35,6 @@
 function arrayify(x::Array{P}, dx::Array{<:Tangent}) where {P<:BlasComplexFloat}
     return x, reinterpret(P, dx)
 end
-<<<<<<< HEAD
-function arrayify(x::A, dx::FData) where {A<:SubArray{<:BlasFloat}}
-    _, _dx = arrayify(x.parent, dx.data.parent)
-    return x, A(_dx, x.indices, x.offset1, x.stride1)
-end
-function arrayify(x::A, dx::FData) where {A<:Base.ReshapedArray{<:BlasFloat}}
-    _, _dx = arrayify(x.parent, dx.data.parent)
-    return x, A(_dx, x.dims, x.mi)
-=======
 function arrayify(x::SubArray{P,B,C,D,E}, dx::TangentOrFData) where {P<:BlasFloat,B,C,D,E}
     _, _dx = arrayify(x.parent, _fields(dx).parent)
     return x, SubArray{P,B,typeof(_dx),D,E}(_dx, x.indices, x.offset1, x.stride1)
@@ -51,7 +42,6 @@
 function arrayify(x::ReshapedArray{P,B,C,D}, dx::TangentOrFData) where {P<:BlasFloat,B,C,D}
     _, _dx = arrayify(x.parent, _fields(dx).parent)
     return x, ReshapedArray{P,B,typeof(_dx),D}(_dx, x.dims, x.mi)
->>>>>>> 8a83e74a
 end
 function arrayify(x::Base.ReinterpretArray{T}, dx::TangentOrFData) where {T<:BlasFloat}
     _, _dx = arrayify(x.parent, _fields(dx).parent)
