--- conflicted
+++ resolved
@@ -160,9 +160,7 @@
     return y, pb!!
 end
 
-<<<<<<< HEAD
-@unstable function generate_hand_written_rrule!!_test_cases(rng_ctor, ::Val{:misc})
-=======
+
 @static if VERSION < v"1.11"
     @is_primitive MinimalCtx Tuple{typeof(copy),Dict}
     function rrule!!(::CoDual{typeof(copy)}, a::CoDual{<:Dict})
@@ -181,9 +179,7 @@
     end
 end
 
-function generate_hand_written_rrule!!_test_cases(rng_ctor, ::Val{:misc})
->>>>>>> c858c37e
-
+@unstable function generate_hand_written_rrule!!_test_cases(rng_ctor, ::Val{:misc})
     # Data which needs to not be GC'd.
     _x = Ref(5.0)
     _dx = Ref(4.0)
