#
# Performance-only rules. These should be able to be removed, and everything still works,
# just a bit slower. The effect of these is typically to remove many nodes from the tape.
# Ideally, it would be the case that acitivty analysis eliminates any run-time improvements
# that these rules provide. Possibly they would still be useful in order to avoid having to
# deduce that these bits of code are inactive though.
#

@zero_derivative DefaultCtx Tuple{typeof(in),Vararg}
@zero_derivative DefaultCtx Tuple{typeof(iszero),Vararg}
@zero_derivative DefaultCtx Tuple{typeof(isempty),Vararg}
@zero_derivative DefaultCtx Tuple{typeof(isbitstype),Vararg}
@zero_derivative DefaultCtx Tuple{typeof(sizeof),Vararg}
@zero_derivative DefaultCtx Tuple{typeof(promote_type),Vararg}
@zero_derivative DefaultCtx Tuple{typeof(Base.elsize),Vararg}
@zero_derivative DefaultCtx Tuple{typeof(Core.Compiler.sizeof_nothrow),Vararg}
@zero_derivative DefaultCtx Tuple{typeof(Base.datatype_haspadding),Vararg}
@zero_derivative DefaultCtx Tuple{typeof(Base.datatype_nfields),Vararg}
@zero_derivative DefaultCtx Tuple{typeof(Base.datatype_pointerfree),Vararg}
@zero_derivative DefaultCtx Tuple{typeof(Base.datatype_alignment),Vararg}
@zero_derivative DefaultCtx Tuple{typeof(Base.datatype_fielddesc_type),Vararg}
@zero_derivative DefaultCtx Tuple{typeof(LinearAlgebra.chkstride1),Vararg}
@zero_derivative DefaultCtx Tuple{typeof(Threads.nthreads),Vararg}
@zero_derivative DefaultCtx Tuple{typeof(Base.depwarn),Vararg}
@zero_derivative DefaultCtx Tuple{typeof(Base.reduced_indices),Vararg}
@zero_derivative DefaultCtx Tuple{typeof(Base.check_reducedims),Vararg}
@zero_derivative DefaultCtx Tuple{typeof(Base.throw_boundserror),Vararg}
@zero_derivative DefaultCtx Tuple{typeof(Base.Broadcast.eltypes),Vararg}
@zero_derivative DefaultCtx Tuple{typeof(Base.eltype),Vararg}
@zero_derivative MinimalCtx Tuple{typeof(Base.padding),DataType}
@zero_derivative MinimalCtx Tuple{typeof(Base.padding),DataType,Int}
@zero_derivative MinimalCtx Tuple{Type,TypeVar,Type}

# Required to avoid an ambiguity.
@zero_derivative MinimalCtx Tuple{Type{Symbol},TypeVar,Type}

@static if VERSION >= v"1.11-"
    @zero_derivative MinimalCtx Tuple{typeof(Random.hash_seed),Vararg}
    @zero_derivative MinimalCtx Tuple{typeof(Base.dataids),Memory}
end

"""
    lgetfield(x, f::Val)

An implementation of `getfield` in which the the field `f` is specified statically via a
`Val`. This enables the implementation to be type-stable even when it is not
possible to constant-propagate `f`. Moreover, it enable the pullback to also be type-stable.

It will always be the case that
```julia
getfield(x, :f) === lgetfield(x, Val(:f))
getfield(x, 2) === lgetfield(x, Val(2))
```

This approach is identical to the one taken by `Zygote.jl` to circumvent the same problem.
`Zygote.jl` calls the function `literal_getfield`, while we call it `lgetfield`.
"""
lgetfield(x, ::Val{f}) where {f} = getfield(x, f)

@is_primitive MinimalCtx Tuple{typeof(lgetfield),Any,Val}
@inline function frule!!(
    ::Dual{typeof(lgetfield)}, x::Dual{P,T}, ::Dual{Val{f}}
) where {P,T<:StandardTangentType,f}
    primal_field = getfield(primal(x), f)
    if tangent_type(P) === NoTangent
        return uninit_dual(primal_field)
    else
        Dual(primal_field, _get_tangent_field(tangent(x), f))
    end
end

_get_tangent_field(f::Union{NamedTuple,Tuple}, name) = getfield(f, name)
_get_tangent_field(f::Union{NamedTuple,Tuple}, name, inbounds) = getfield(f, name, inbounds)
_get_tangent_field(f::Union{Tangent,MutableTangent}, name) = val(getfield(f.fields, name))
function _get_tangent_field(f::Union{Tangent,MutableTangent}, name, inbounds)
    return val(getfield(f.fields, name, inbounds))
end

@inline function rrule!!(
    ::CoDual{typeof(lgetfield)}, x::CoDual{P,F}, ::CoDual{Val{f}}
) where {P,F<:StandardFDataType,f}
    pb!! = if ismutabletype(P)
        dx = tangent(x)
        function mutable_lgetfield_pb!!(dy)
            increment_field_rdata!(dx, dy, Val{f}())
            return NoRData(), NoRData(), NoRData()
        end
    else
        dx_r = lazy_zero_rdata(primal(x))
        field = Val{f}()
        function immutable_lgetfield_pb!!(dy)
            return NoRData(), increment_field!!(instantiate(dx_r), dy, field), NoRData()
        end
    end
    y = CoDual(getfield(primal(x), f), _get_fdata_field(primal(x), tangent(x), f))
    return y, pb!!
end

@unstable @inline _get_fdata_field(_, t::Union{Tuple,NamedTuple}, f) = getfield(t, f)
@unstable @inline _get_fdata_field(_, data::FData, f) = val(getfield(data.data, f))
@unstable @inline _get_fdata_field(primal, ::NoFData, f) = uninit_fdata(getfield(primal, f))
@unstable @inline _get_fdata_field(_, t::MutableTangent, f) = fdata(
    val(getfield(t.fields, f))
)

increment_field_rdata!(dx::MutableTangent, ::NoRData, ::Val) = dx
increment_field_rdata!(dx::NoFData, ::NoRData, ::Val) = dx
function increment_field_rdata!(dx::T, dy_rdata, ::Val{f}) where {T<:MutableTangent,f}
    set_tangent_field!(dx, f, increment_rdata!!(get_tangent_field(dx, f), dy_rdata))
    return dx
end

#
# lgetfield with order argument
#

# This is largely copy + pasted from the above. Attempts were made to refactor to avoid
# code duplication, but it wound up not being any cleaner than this copy + pasted version.

@is_primitive MinimalCtx Tuple{typeof(lgetfield),Any,Val,Val}
@inline function frule!!(
    ::Dual{typeof(lgetfield)},
    x::Dual{P,<:StandardTangentType},
    ::Dual{Val{f}},
    ::Dual{Val{order}},
) where {P,f,order}
    primal_field = getfield(primal(x), f, order)
    if tangent_type(P) === NoTangent
        return uninit_dual(primal_field)
    else
        return Dual(primal_field, _get_tangent_field(tangent(x), f))
    end
end
@inline function rrule!!(
    ::CoDual{typeof(lgetfield)}, x::CoDual{P,F}, ::CoDual{Val{f}}, ::CoDual{Val{order}}
) where {P,F<:StandardFDataType,f,order}
    pb!! = if ismutabletype(P)
        dx = tangent(x)
        function mutable_lgetfield_pb!!(dy)
            increment_field_rdata!(dx, dy, Val{f}())
            return NoRData(), NoRData(), NoRData(), NoRData()
        end
    else
        dx_r = lazy_zero_rdata(primal(x))
        function immutable_lgetfield_pb!!(dy)
            tmp = increment_field!!(instantiate(dx_r), dy, Val{f}())
            return NoRData(), tmp, NoRData(), NoRData()
        end
    end
    y = CoDual(getfield(primal(x), f, order), _get_fdata_field(primal(x), tangent(x), f))
    return y, pb!!
end

@is_primitive MinimalCtx Tuple{typeof(lsetfield!),Any,Any,Any}
@inline function frule!!(
    ::Dual{typeof(lsetfield!)}, value::Dual{P,T}, name::Dual, x::Dual
) where {P,T<:StandardTangentType}
    return lsetfield_frule(value, name, x)
end
@inline function rrule!!(
    ::CoDual{typeof(lsetfield!)}, value::CoDual{P,F}, name::CoDual, x::CoDual
) where {P,F<:StandardFDataType}
    return lsetfield_rrule(value, name, x)
end

function lsetfield_frule(value::Dual{P,T}, ::Dual{Val{name}}, x::Dual) where {P,T,name}
    setfield!(primal(value), name, primal(x))
    T !== NoTangent && set_tangent_field!(tangent(value), name, tangent(x))
    return x
end

function lsetfield_rrule(
    value::CoDual{P,F}, ::CoDual{Val{name}}, x::CoDual
) where {P,F,name}
    save = isdefined(primal(value), name)
    old_x = save ? getfield(primal(value), name) : nothing
    old_dx = if F == NoFData
        NoFData()
    else
        save ? get_tangent_field(tangent(value), name) : nothing
    end
    dvalue = tangent(value)
    pb!! = if F == NoFData
        function __setfield!_pullback(dy)
            old_x !== nothing && lsetfield!(primal(value), Val(name), old_x)
            return NoRData(), NoRData(), NoRData(), dy
        end
    else
        function setfield!_pullback(dy)
            new_dx = increment!!(dy, rdata(get_tangent_field(dvalue, name)))
            old_x !== nothing && lsetfield!(primal(value), Val(name), old_x)
            old_x !== nothing && set_tangent_field!(dvalue, name, old_dx)
            return NoRData(), NoRData(), NoRData(), new_dx
        end
    end
    yf = if F == NoFData
        NoFData()
    else
        fdata(set_tangent_field!(dvalue, name, zero_tangent(primal(x), tangent(x))))
    end
    y = CoDual(lsetfield!(primal(value), Val(name), primal(x)), yf)
    return y, pb!!
end

@static if VERSION < v"1.11"
    @is_primitive MinimalCtx Tuple{typeof(copy),Dict}
<<<<<<< HEAD
    function frule!!(::Dual{typeof(copy)}, a::Dual{<:Dict})
        return Dual(copy(primal(a)), _copy_dict_tangent(tangent(a)))
    end
=======
>>>>>>> a26b5c35
    function rrule!!(::CoDual{typeof(copy)}, a::CoDual{<:Dict})
        dx = tangent(a)
        t = dx.fields
        new_fields = typeof(t)((
            copy(t.slots), copy(t.keys), copy(t.vals), tuple_fill(NoTangent(), Val(5))...
        ))
        dy = MutableTangent(new_fields)
        y = CoDual(copy(primal(a)), dy)
        function copy_pullback!!(::NoRData)
            increment!!(dx, dy)
            return NoRData(), NoRData()
        end
        return y, copy_pullback!!
    end
end

function generate_hand_written_rrule!!_test_cases(rng_ctor, ::Val{:misc})

    # Data which needs to not be GC'd.
    _x = Ref(5.0)
    _dx = Ref(4.0)
    memory = Any[_x, _dx]

    specific_test_cases = Any[
        # Rules to avoid pointer type conversions.
        (
            true,
            :stability,
            nothing,
            +,
            CoDual(
                bitcast(Ptr{Float64}, pointer_from_objref(_x)),
                bitcast(Ptr{Float64}, pointer_from_objref(_dx)),
            ),
            2,
        ),

        # Lack of activity-analysis rules:
        (false, :stability_and_allocs, nothing, Base.elsize, randn(5, 4)),
        (false, :stability_and_allocs, nothing, Base.elsize, view(randn(5, 4), 1:2, 1:2)),
        (false, :stability_and_allocs, nothing, Core.Compiler.sizeof_nothrow, Float64),
        (false, :stability_and_allocs, nothing, Base.datatype_haspadding, Float64),

        # Performance-rules that would ideally be completely removed.
        (false, :stability_and_allocs, nothing, in, 5.0, randn(4)),
        (false, :stability_and_allocs, nothing, iszero, 5.0),
        (false, :stability_and_allocs, nothing, isempty, randn(5)),
        (false, :stability_and_allocs, nothing, isbitstype, Float64),
        (false, :stability_and_allocs, nothing, sizeof, Float64),
        (false, :stability_and_allocs, nothing, promote_type, Float64, Float64),
        (false, :stability_and_allocs, nothing, LinearAlgebra.chkstride1, randn(3, 3)),
        (
            false,
            :stability_and_allocs,
            nothing,
            LinearAlgebra.chkstride1,
            randn(3, 3),
            randn(2, 2),
        ),
        (false, :allocs, nothing, Threads.nthreads),
        (false, :none, nothing, Base.eltype, randn(1)),
        (false, :none, nothing, Base.padding, @NamedTuple{a::Float64}),
        (false, :none, nothing, Base.padding, @NamedTuple{a::Float64}, 1),

        # Literal replacement for setfield!.
        (
            false,
            :stability_and_allocs,
            nothing,
            lsetfield!,
            MutableFoo(5.0, [1.0, 2.0]),
            Val(:a),
            4.0,
        ),
        (
            false,
            :stability_and_allocs,
            nothing,
            lsetfield!,
            FullyInitMutableStruct(5.0, [1.0, 2.0]),
            Val(:y),
            [1.0, 3.0, 4.0],
        ),
        (
            false,
            :stability_and_allocs,
            nothing,
            lsetfield!,
            NonDifferentiableFoo(5, false),
            Val(:x),
            4,
        ),
        (
            false,
            :stability_and_allocs,
            nothing,
            lsetfield!,
            NonDifferentiableFoo(5, false),
            Val(:y),
            true,
        ),
    ]

    # Some specific test cases for lgetfield to test the basics.
    specific_lgetfield_test_cases = Any[

        # Tuple
        (false, :stability_and_allocs, nothing, lgetfield, (5.0, 4), Val(1)),
        (false, :stability_and_allocs, nothing, lgetfield, (5.0, 4), Val(2)),
        (false, :stability_and_allocs, nothing, lgetfield, (1, 4), Val(2)),
        (false, :stability_and_allocs, nothing, lgetfield, ((), 4), Val(2)),
        (false, :stability_and_allocs, nothing, lgetfield, (randn(2),), Val(1)),
        (false, :stability_and_allocs, nothing, lgetfield, (randn(2), 5), Val(1)),
        (false, :stability_and_allocs, nothing, lgetfield, (randn(2), 5), Val(2)),

        # NamedTuple
        (false, :stability_and_allocs, nothing, lgetfield, (a=5.0, b=4), Val(1)),
        (false, :stability_and_allocs, nothing, lgetfield, (a=5.0, b=4), Val(2)),
        (false, :stability_and_allocs, nothing, lgetfield, (a=5.0, b=4), Val(:a)),
        (false, :stability_and_allocs, nothing, lgetfield, (a=5.0, b=4), Val(:b)),
        (false, :stability_and_allocs, nothing, lgetfield, (y=randn(2),), Val(1)),
        (false, :stability_and_allocs, nothing, lgetfield, (y=randn(2),), Val(:y)),
        (false, :stability_and_allocs, nothing, lgetfield, (y=randn(2), x=5), Val(1)),
        (false, :stability_and_allocs, nothing, lgetfield, (y=randn(2), x=5), Val(2)),
        (false, :stability_and_allocs, nothing, lgetfield, (y=randn(2), x=5), Val(:y)),
        (false, :stability_and_allocs, nothing, lgetfield, (y=randn(2), x=5), Val(:x)),

        # structs
        (false, :stability_and_allocs, nothing, lgetfield, 1:5, Val(:start)),
        (false, :stability_and_allocs, nothing, lgetfield, 1:5, Val(:stop)),
        (true, :none, (lb=1, ub=100), lgetfield, StructFoo(5.0), Val(:a)),
        (false, :none, (lb=1, ub=100), lgetfield, StructFoo(5.0, randn(5)), Val(:a)),
        (false, :none, (lb=1, ub=100), lgetfield, StructFoo(5.0, randn(5)), Val(:b)),
        (true, :none, (lb=1, ub=100), lgetfield, StructFoo(5.0), Val(1)),
        (false, :none, (lb=1, ub=100), lgetfield, StructFoo(5.0, randn(5)), Val(1)),
        (false, :none, (lb=1, ub=100), lgetfield, StructFoo(5.0, randn(5)), Val(2)),

        # mutable structs
        (true, :none, nothing, lgetfield, MutableFoo(5.0), Val(:a)),
        (false, :none, nothing, lgetfield, MutableFoo(5.0, randn(5)), Val(:b)),
        (false, :none, nothing, lgetfield, UInt8, Val(:name)),
        (false, :none, nothing, lgetfield, UInt8, Val(:super)),
        (true, :none, nothing, lgetfield, UInt8, Val(:layout)),
        (false, :none, nothing, lgetfield, UInt8, Val(:hash)),
        (false, :none, nothing, lgetfield, UInt8, Val(:flags)),
    ]

    # Create `lgetfield` tests for each type in TestTypes in order to increase coverage.
    general_lgetfield_test_cases = map(TestTypes.PRIMALS) do (interface_only, P, args)
        _, primal = TestTypes.instantiate((interface_only, P, args))
        names = fieldnames(P)[1:length(args)] # only query fields which get initialised
        return Any[
            (interface_only, :none, nothing, lgetfield, primal, Val(name)) for name in names
        ]
    end

    # lgetfield has both 3 and 4 argument forms. Create test cases for both scenarios.
    all_lgetfield_test_cases = Any[
        (case..., order...) for
        case in vcat(specific_lgetfield_test_cases, general_lgetfield_test_cases...) for
        order in Any[(), (Val(false),)]
    ]

    # Create `lsetfield` testsfor each type in TestTypes in order to increase coverage.
    general_lsetfield_test_cases = map(TestTypes.PRIMALS) do (interface_only, P, args)
        ismutabletype(P) || return Any[]
        _, primal = TestTypes.instantiate((interface_only, P, args))
        names = fieldnames(P)[1:length(args)] # only query fields which get initialised
        return Any[
            (interface_only, :none, nothing, lsetfield!, primal, Val(name), args[n]) for
            (n, name) in enumerate(names)
        ]
    end

    test_cases = vcat(
        specific_test_cases, all_lgetfield_test_cases..., general_lsetfield_test_cases...
    )
    return test_cases, memory
end

function generate_derived_rrule!!_test_cases(rng_ctor, ::Val{:misc})
    test_cases = Any[
        (false, :none, nothing, copy, Dict("A" => 5.0, "B" => 5.0)),
        (false, :none, nothing, copy, Dict{Any,Any}("A" => [5.0], [3.0] => 5.0)),
        (false, :none, nothing, () -> copy(Set())),
    ]
    return test_cases, Any[]
end<|MERGE_RESOLUTION|>--- conflicted
+++ resolved
@@ -204,12 +204,9 @@
 
 @static if VERSION < v"1.11"
     @is_primitive MinimalCtx Tuple{typeof(copy),Dict}
-<<<<<<< HEAD
     function frule!!(::Dual{typeof(copy)}, a::Dual{<:Dict})
         return Dual(copy(primal(a)), _copy_dict_tangent(tangent(a)))
     end
-=======
->>>>>>> a26b5c35
     function rrule!!(::CoDual{typeof(copy)}, a::CoDual{<:Dict})
         dx = tangent(a)
         t = dx.fields
