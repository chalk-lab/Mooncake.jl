# This file was introduced as part of the transition from 1.10 to 1.11. Its purpose is to
# ensure that Mooncake can handle the new implementation of `Array`s. This implementation
# relies on the new `Memory` and `MemoryRef` types (aliases for specific parametrisations of
# `GenericMemory` and `GenericMemoryRef`). Consequently, the code here will make little
# sense unless you are familiar with these types, and how they relate to `Array`s.
# Fortunately, Oscar Smith and Jameson Nash gave an excellent talk at JuliaCon 2024 on
# exactly this topic, which you can find here: https://www.youtube.com/watch?v=L6BFQ1d8xNs .

#
# Memory
#

# Tangent Interface Implementation

const Maybe{T} = Union{Nothing, T}

tangent_type(::Type{<:Memory{P}}) where {P} = Memory{tangent_type(P)}

function zero_tangent_internal(x::Memory, stackdict::Maybe{IdDict})

    T = tangent_type(typeof(x))

    # If no stackdict is provided, then the caller promises that there is no need for it.
    if stackdict === nothing
        t = T(undef, length(x))
        return _map_if_assigned!(Base.Fix2(zero_tangent_internal, stackdict), t, x)::T
    end

    # If we've seen this primal before, then we have a circular reference, and must return
    # the tangent which has already been allocated for it.
    haskey(stackdict, x) && return stackdict[x]::T

    # We have not seen this primal before, so allocate + store the tangent for it, and zero
    # out the elements.
    t = T(undef, length(x))
    stackdict[x] = t
    return _map_if_assigned!(Base.Fix2(zero_tangent_internal, stackdict), t, x)::T
end

function randn_tangent_internal(rng::AbstractRNG, x::Memory, stackdict::Maybe{IdDict})
    T = tangent_type(typeof(x))
    haskey(stackdict, x) && return stackdict[x]::T

    t = T(undef, length(x))
    stackdict[x] = t
    return _map_if_assigned!(x -> randn_tangent_internal(rng, x, stackdict), t, x)::T
end

function TestUtils.has_equal_data_internal(
    x::Memory{P}, y::Memory{P}, equal_undefs::Bool, d::Dict{Tuple{UInt, UInt}, Bool}
) where {P}
    length(x) == length(y) || return false
    id_pair = (objectid(x), objectid(y))
    haskey(d, id_pair) && return d[id_pair]

    d[id_pair] = true
    equality = map(1:length(x)) do n
        if isassigned(x, n) != isassigned(y, n)
            return !equal_undefs
        elseif !isassigned(x, n)
            return true
        else
            return TestUtils.has_equal_data_internal(x[n], y[n], equal_undefs, d)
        end
    end
    return all(equality)
end

function increment!!(x::Memory{P}, y::Memory{P}) where {P}
    return x === y ? x : _map_if_assigned!(increment!!, x, x, y)
end

set_to_zero!!(x::Memory) = _map_if_assigned!(set_to_zero!!, x, x)

function _add_to_primal(p::Memory{P}, t::Memory) where {P}
    return _map_if_assigned!(_add_to_primal, Memory{P}(undef, length(p)), p, t)
end

function _diff(p::Memory{P}, q::Memory{P}) where {P}
    return _map_if_assigned!(_diff, Memory{tangent_type(P)}(undef, length(p)), p ,q)
end

function _dot(t::Memory{T}, s::Memory{T}) where {T}
    isbitstype(T) && return sum(_map(_dot, t, s))
    return sum(
        _map(eachindex(t)) do n
            (isassigned(t, n) && isassigned(s, n)) ? _dot(t[n], s[n]) : 0.0
        end;
        init=0.0,
    )
end

function _scale(a::Float64, t::Memory{T}) where {T}
    return _map_if_assigned!(Base.Fix1(_scale, a), Memory{T}(undef, length(t)), t)
end

import .TestUtils: populate_address_map!
function populate_address_map!(m::TestUtils.AddressMap, p::Memory, t::Memory)
    k = pointer_from_objref(p)
    v = pointer_from_objref(t)
    haskey(m, k) && (@assert m[k] == v)
    m[k] = v
    foreach(n -> isassigned(p, n) && populate_address_map!(m, p[n], t[n]), eachindex(p))
    return m
end

# FData / RData Interface Implementation

tangent_type(::Type{F}, ::Type{NoRData}) where {F<:Memory} = F

tangent(f::Memory, ::NoRData) = f

function _verify_fdata_value(p::Memory{P}, f::Memory{F}) where {P, F}
    if length(p) != length(f)
        msg = "length(p) == $(length(p)) but length(f) == $(length(f)). " *
            "p isa Memory{$P} and f isa Memory{$F}"
        throw(error(msg))
    end
    return nothing
end

#
# Array -- tangent interface implementation
#

@inline function zero_tangent_internal(x::Array, stackdict::Maybe{IdDict})
    T = tangent_type(typeof(x))

    # If we already have a tangent for this, just return that.
    haskey(stackdict, x) && return stackdict[x]::T

    # Construct a new tangent, log it in the `stackdict`, and return it.
    dx = _new_(T)
    Base.setfield!(dx, :size, x.size)
    stackdict[x] = dx
    Base.setfield!(dx, :ref, zero_tangent_internal(x.ref, stackdict))
    return dx::T
end

function randn_tangent_internal(rng::AbstractRNG, x::Array, stackdict::Maybe{IdDict})
    T = tangent_type(typeof(x))

    # If we already have a tangent for this, just return that.
    haskey(stackdict, x) && return stackdict[x]::T

    # Construct a new tangent, log it in the `stackdict`, and return it.
    dx = _new_(T)
    Base.setfield!(dx, :size, x.size)
    stackdict[x] = dx
    Base.setfield!(dx, :ref, randn_tangent_internal(rng, x.ref, stackdict))
    return dx::T
end

function increment!!(x::T, y::T) where {T<:Array}
    return x === y ? x : _map_if_assigned!(increment!!, x, x, y)
end

set_to_zero!!(x::Array) = _map_if_assigned!(set_to_zero!!, x, x)

function _scale(a::Float64, t::T) where {T<:Array}
    t′ = T(undef, size(t)...)
    return _map_if_assigned!(Base.Fix1(_scale, a), t′, t)
end

function _dot(t::T, s::T) where {T<:Array}
    isbitstype(T) && return sum(_map(_dot, t, s))
    return sum(
        _map(eachindex(t)) do n
            (isassigned(t, n) && isassigned(s, n)) ? _dot(t[n], s[n]) : 0.0
        end;
        init=0.0,
    )
end

function _add_to_primal(x::Array{P, N}, t::Array{<:Any, N}) where {P, N}
    x′ = Array{P, N}(undef, size(x)...)
    return _map_if_assigned!(_add_to_primal, x′, x, t)
end

function _diff(p::P, q::P) where {P<:Array}
    return _map_if_assigned!(_diff, tangent_type(P)(undef, size(p)), p, q)
end

# Rules

@is_primitive(
    MinimalCtx, Tuple{typeof(unsafe_copyto!), MemoryRef{P}, MemoryRef{P}, Int} where {P}
)
function rrule!!(
    ::CoDual{typeof(unsafe_copyto!)},
    dest::CoDual{MemoryRef{P}},
    src::CoDual{MemoryRef{P}},
    _n::CoDual{Int},
) where {P}
    n = primal(_n)

    # Copy state of primal and fdata of dest.
    dest_primal_copy = memoryref(Memory{P}(undef, n))
    dest_fdata_copy = memoryref(Memory{tangent_type(P)}(undef, n))
    unsafe_copyto!(dest_primal_copy, dest.x, n)
    unsafe_copyto!(dest_fdata_copy, dest.dx, n)

    # Apply primal computation to both primal and fdata.
    unsafe_copyto!(dest.x, src.x, n)
    unsafe_copyto!(dest.dx, src.dx, n)

    function unsafe_copyto!_adjoint(::NoRData)

        # Increment tangents in src by values in dest.
        tmp = Memory{eltype(dest.dx)}(undef, n)
        unsafe_copyto!(memoryref(tmp), dest.dx, n)

        # Restore state of `dest`.
        unsafe_copyto!(dest.x, dest_primal_copy, n)
        unsafe_copyto!(dest.dx, dest_fdata_copy, n)

        # Increment gradients.
        @inbounds for i in 1:n
            src_ref = memoryref(src.dx, i)
            src_ref[] = increment!!(src_ref[], memoryref(tmp, i)[])
        end

        return ntuple(_ -> NoRData(), 4)
    end
    return dest, unsafe_copyto!_adjoint
end

#
# MemoryRef
#

# Tangent Interface Implementation

tangent_type(::Type{<:MemoryRef{P}}) where {P} = MemoryRef{tangent_type(P)}

#=
Given a new chunk of memory `m`, construct a `MemoryRef` which points to the same relative
position in `x`, as `m` points to in its underlying `Memory` object. For example, in the
following:
```julia
original_mem = Memory{Float64}(undef, 10)
x = memoryref(original_mem, 4)
new_mem = Memory{Float64}(undef, 10)
new_x = construct_ref(x, new_mem)
```
`new_x` will point towards the 4th element of `new_mem`. Care is required of the length
of `original_mem` is `0`. See implementation for details.
=#
function construct_ref(x::MemoryRef, m::Memory)
    return isempty(m) ? memoryref(m) : memoryref(m, Core.memoryrefoffset(x))
end

function zero_tangent_internal(x::MemoryRef, stackdict::Maybe{IdDict})
    return construct_ref(x, zero_tangent_internal(x.mem, stackdict))
end

function randn_tangent_internal(rng::AbstractRNG, x::MemoryRef, stackdict::Maybe{IdDict})
    return construct_ref(x, randn_tangent_internal(rng, x.mem, stackdict))
end

function TestUtils.has_equal_data_internal(
    x::P, y::P, equal_undefs::Bool, d::Dict{Tuple{UInt, UInt}, Bool}
) where {P<:MemoryRef}
    equal_refs = Core.memoryrefoffset(x) == Core.memoryrefoffset(y)
    equal_data = TestUtils.has_equal_data_internal(x.mem, y.mem, equal_undefs, d)
    return equal_refs && equal_data
end

<<<<<<< HEAD
function increment!!(x::P, y::P) where {P<:MemoryRef}
    return memoryref(increment!!(x.mem, y.mem), Core.memoryrefoffset(x))
end
=======
increment!!(x::P, y::P) where {P<:MemoryRef} = construct_ref(x, increment!!(x.mem, y.mem))
>>>>>>> 624f638d

function set_to_zero!!(x::MemoryRef)
    set_to_zero!!(x.mem)
    return x
end

_add_to_primal(p::MemoryRef, t::MemoryRef) = construct_ref(p, _add_to_primal(p.mem, t.mem))

function _diff(p::P, q::P) where {P<:MemoryRef}
    @assert Core.memoryrefoffset(p) == Core.memoryrefoffset(q)
    return construct_ref(p, _diff(p.mem, q.mem))
end

function _dot(t::T, s::T) where {T<:MemoryRef}
    @assert Core.memoryrefoffset(t) == Core.memoryrefoffset(s)
    return _dot(t.mem, s.mem)
end

_scale(a::Float64, t::MemoryRef) = construct_ref(t, _scale(a, t.mem))

function populate_address_map!(m::TestUtils.AddressMap, p::MemoryRef, t::MemoryRef)
    return populate_address_map!(m, p.mem, t.mem)
end

# FData / RData Interface Implementation

fdata_type(::Type{<:MemoryRef{T}}) where {T} = MemoryRef{T}

rdata_type(::Type{<:MemoryRef}) = NoRData

tangent_type(::Type{<:MemoryRef{T}}, ::Type{NoRData}) where {T} = MemoryRef{T}

tangent(f::MemoryRef, ::NoRData) = f

_verify_fdata_value(p::MemoryRef, f::MemoryRef) = _verify_fdata_value(p.mem, f.mem)

#
# Array -- tangent interface implementation
#

@inline function zero_tangent_internal(x::Array, stackdict::Maybe{IdDict})
    T = tangent_type(typeof(x))

    # If we already have a tangent for this, just return that.
    haskey(stackdict, x) && return stackdict[x]::T

    # Construct a new tangent, log it in the `stackdict`, and return it.
    dx = _new_(T)
    Base.setfield!(dx, :size, x.size)
    stackdict[x] = dx
    Base.setfield!(dx, :ref, zero_tangent_internal(x.ref, stackdict))
    return dx::T
end

function randn_tangent_internal(rng::AbstractRNG, x::Array, stackdict::Maybe{IdDict})
    T = tangent_type(typeof(x))

    # If we already have a tangent for this, just return that.
    haskey(stackdict, x) && return stackdict[x]::T

    # Construct a new tangent, log it in the `stackdict`, and return it.
    dx = _new_(T)
    Base.setfield!(dx, :size, x.size)
    stackdict[x] = dx
    Base.setfield!(dx, :ref, randn_tangent_internal(rng, x.ref, stackdict))
    return dx::T
end

function increment!!(x::T, y::T) where {T<:Array}
    return x === y ? x : _map_if_assigned!(increment!!, x, x, y)
end

set_to_zero!!(x::Array) = _map_if_assigned!(set_to_zero!!, x, x)

function _scale(a::Float64, t::T) where {T<:Array}
    t′ = T(undef, size(t)...)
    return _map_if_assigned!(Base.Fix1(_scale, a), t′, t)
end

function _dot(t::T, s::T) where {T<:Array}
    isbitstype(T) && return sum(_map(_dot, t, s))
    return sum(
        _map(eachindex(t)) do n
            (isassigned(t, n) && isassigned(s, n)) ? _dot(t[n], s[n]) : 0.0
        end;
        init=0.0,
    )
end

function _add_to_primal(x::Array{P, N}, t::Array{<:Any, N}) where {P, N}
    x′ = Array{P, N}(undef, size(x)...)
    return _map_if_assigned!(_add_to_primal, x′, x, t)
end

function _diff(p::P, q::P) where {P<:Array}
    return _map_if_assigned!(_diff, tangent_type(P)(undef, size(p)), p, q)
end

#
# Rules for `Memory` and `MemoryRef`s
#

_val(::Val{c}) where {c} = c

using Core: memoryref_isassigned, memoryrefget, memoryrefset!, memoryrefnew, memoryrefoffset

@zero_adjoint(
    MinimalCtx, Tuple{typeof(memoryref_isassigned), GenericMemoryRef, Symbol, Bool}
)

@inline function lmemoryrefget(
    x::MemoryRef, ::Val{ordering}, ::Val{boundscheck}
) where {ordering, boundscheck}
    return memoryrefget(x, ordering, boundscheck)
end

@is_primitive MinimalCtx Tuple{typeof(lmemoryrefget), MemoryRef, Val, Val}
@inline function rrule!!(
    ::CoDual{typeof(lmemoryrefget)},
    x::CoDual{<:MemoryRef},
    _ordering::CoDual{<:Val},
    _boundscheck::CoDual{<:Val},
)
    ordering = primal(_ordering)
    bc = primal(_boundscheck)
    dx = x.dx
    function lmemoryrefget_adjoint(dy)
        new_tangent = increment_rdata!!(memoryrefget(dx, _val(ordering), _val(bc)), dy)
        memoryrefset!(dx, new_tangent, _val(ordering), _val(bc))
        return NoRData(), NoRData(), NoRData(), NoRData()
    end
    y = memoryrefget(x.x, _val(ordering), _val(bc))
    dy = fdata(memoryrefget(x.dx, _val(ordering), _val(bc)))
    return CoDual(y, dy), lmemoryrefget_adjoint
end

@inline Base.@propagate_inbounds function rrule!!(
    ::CoDual{typeof(memoryrefget)},
    x::CoDual{<:MemoryRef},
    _ordering::CoDual{Symbol},
    _boundscheck::CoDual{Bool},
)
    out, adj = rrule!!(
        zero_fcodual(lmemoryrefget),
        x,
        zero_fcodual(Val(primal(_ordering))),
        zero_fcodual(Val(primal(_boundscheck))),
    )
    memoryrefget_adjoint(dy) = adj(dy)
    return out, memoryrefget_adjoint
end

# Core.memoryrefmodify!

@inline function rrule!!(f::CoDual{typeof(memoryrefnew)}, x::CoDual{<:Memory})
    return CoDual(memoryrefnew(x.x), memoryrefnew(x.dx)), NoPullback(f, x)
end

@inline function rrule!!(
    f::CoDual{typeof(memoryrefnew)}, x::CoDual{<:MemoryRef}, ii::CoDual{Int}
)
    return CoDual(memoryrefnew(x.x, ii.x), memoryrefnew(x.dx, ii.x)), NoPullback(f, x, ii)
end

@inline function rrule!!(
    f::CoDual{typeof(memoryrefnew)},
    x::CoDual{<:MemoryRef},
    ii::CoDual{Int},
    boundscheck::CoDual{Bool},
)
    y = memoryrefnew(x.x, ii.x, boundscheck.x)
    dy = memoryrefnew(x.dx, ii.x, boundscheck.x)
    return CoDual(y, dy), NoPullback(f, x, ii, boundscheck)
end

@zero_adjoint MinimalCtx Tuple{typeof(memoryrefoffset), GenericMemoryRef}

# Core.memoryrefreplace!

@inline function lmemoryrefset!(
    x::MemoryRef, value, ::Val{ordering}, ::Val{boundscheck}
) where {ordering, boundscheck}
    return memoryrefset!(x, value, ordering, boundscheck)
end

@is_primitive MinimalCtx Tuple{typeof(lmemoryrefset!), MemoryRef, Any, Val, Val}

@inline function rrule!!(
    ::CoDual{typeof(lmemoryrefset!)},
    x::CoDual{<:MemoryRef{P}, <:MemoryRef{V}},
    value::CoDual,
    _ordering::CoDual{<:Val},
    _boundscheck::CoDual{<:Val},
) where {P, V}
    ordering = primal(_ordering)
    bc = primal(_boundscheck)

    isbitstype(P) && return isbits_lmemoryrefset!_rule(x, value, ordering, bc)

    to_save = isassigned(x.x)
    old_x = Ref{Tuple{P, V}}()
    if to_save
        old_x[] = (
            memoryrefget(x.x, _val(ordering), _val(bc)),
            memoryrefget(x.dx, _val(ordering), _val(bc)),
        )
    end

    memoryrefset!(x.x, value.x, _val(ordering), _val(bc))
    dx = x.dx
    memoryrefset!(dx, tangent(value.dx, zero_rdata(value.x)), _val(ordering), _val(bc))
    function lmemoryrefset_adjoint(dy)
        dvalue = increment!!(dy, rdata(memoryrefget(dx, _val(ordering), _val(bc))))
        if to_save
            memoryrefset!(x.x, old_x[][1], _val(ordering), _val(bc))
            memoryrefset!(dx, old_x[][2], _val(ordering), _val(bc))
        end
        return NoRData(), NoRData(), dvalue, NoRData(), NoRData()
    end
    return value, lmemoryrefset_adjoint
end

function isbits_lmemoryrefset!_rule(x::CoDual, value::CoDual, ordering::Val, bc::Val)
    old_x = (
        memoryrefget(x.x, _val(ordering), _val(bc)),
        memoryrefget(x.dx, _val(ordering), _val(bc)),
    )
    memoryrefset!(x.x, value.x, _val(ordering), _val(bc))
    memoryrefset!(x.dx, zero_tangent(value.x), _val(ordering), _val(bc))

    function isbits_lmemoryrefset!_adjoint(dy)
        dvalue = increment!!(dy, rdata(memoryrefget(x.dx, _val(ordering), _val(bc))))
        memoryrefset!(x.x, old_x[1], _val(ordering), _val(bc))
        memoryrefset!(x.dx, old_x[2], _val(ordering), _val(bc))
        return NoRData(), NoRData(), dvalue, NoRData(), NoRData()
    end
    return value, isbits_lmemoryrefset!_adjoint
end

@inline function rrule!!(
    ::CoDual{typeof(memoryrefset!)},
    x::CoDual{<:MemoryRef{P}, <:MemoryRef{V}},
    value::CoDual,
    ordering::CoDual{Symbol},
    boundscheck::CoDual{Bool},
) where {P, V}
    y, adj = rrule!!(
        zero_fcodual(lmemoryrefset!),
        x,
        value,
        zero_fcodual(Val(primal(ordering))),
        zero_fcodual(Val(primal(boundscheck))),
    )
    memoryrefset_adjoint(dy) = adj(dy)
    return y, memoryrefset_adjoint
end

# Core.memoryrefsetonce!
# Core.memoryrefswap!
# Core.set_binding_type!

# _new_ and _new_-adjacent rules for Memory, MemoryRef, and Array.

@is_primitive MinimalCtx Tuple{Type{<:Memory}, UndefInitializer, Int}
function rrule!!(
    ::CoDual{Type{Memory{P}}},
    ::CoDual{UndefInitializer},
    n::CoDual{Int},
) where {P}
    x = Memory{P}(undef, primal(n))
    dx = zero_tangent_internal(x, nothing)
    return CoDual(x, dx), NoPullback((NoRData(), NoRData(), NoRData()))
end

function rrule!!(
    ::CoDual{typeof(_new_)},
    ::CoDual{Type{MemoryRef{P}}},
    ptr_or_offset::CoDual{Ptr{Nothing}},
    mem::CoDual{Memory{P}},
) where {P}
    y = _new_(MemoryRef{P}, ptr_or_offset.x, mem.x)
    dy = _new_(MemoryRef{tangent_type(P)}, bitcast(Ptr{Nothing}, ptr_or_offset.dx), mem.dx)
    return CoDual(y, dy), NoPullback(ntuple(_ -> NoRData(), 4))
end

function rrule!!(
    ::CoDual{typeof(_new_)},
    ::CoDual{Type{Array{P, N}}},
    ref::CoDual{MemoryRef{P}},
    size::CoDual{<:NTuple{N, Int}},
) where {P, N}
    y = _new_(Array{P, N}, ref.x, size.x)
    dy = _new_(Array{tangent_type(P), N}, ref.dx, size.x)
    return CoDual(y, dy), NoPullback(ntuple(_ -> NoRData(), 4))
end

# getfield / lgetfield rules for Memory, MemoryRef, and Array.

function rrule!!(
    ::CoDual{typeof(lgetfield)},
    x::CoDual{<:Memory, <:Memory},
    ::CoDual{Val{name}},
    ::CoDual{Val{order}},
) where {name, order}
    y = getfield(primal(x), name, order)
    wants_length = name === 1 || name === :length
    dy = wants_length ? NoFData() : bitcast(Ptr{NoTangent}, x.dx.ptr)
    return CoDual(y, dy), NoPullback(ntuple(_ -> NoRData(), 4))
end

function rrule!!(
    ::CoDual{typeof(lgetfield)},
    x::CoDual{<:MemoryRef, <:MemoryRef},
    ::CoDual{Val{name}},
    ::CoDual{Val{order}},
) where {name, order}
    y = getfield(primal(x), name, order)
    wants_offset = name === 1 || name === :ptr_or_offset
    dy = wants_offset ? bitcast(Ptr{NoTangent}, x.dx.ptr_or_offset) : x.dx.mem
    return CoDual(y, dy), NoPullback(ntuple(_ -> NoRData(), 4))
end

function rrule!!(
    ::CoDual{typeof(lgetfield)},
    x::CoDual{<:Array, <:Array},
    ::CoDual{Val{name}},
    ::CoDual{Val{order}},
) where {name, order}
    y = getfield(primal(x), name, order)
    wants_size = name === 2 || name === :size
    dy = wants_size ? NoFData() : x.dx.ref
    return CoDual(y, dy), NoPullback(ntuple(_ -> NoRData(), 4))
end

const _MemTypes = Union{Memory, MemoryRef, Array}

function rrule!!(
    f::CoDual{typeof(lgetfield)}, x::CoDual{<:_MemTypes, <:_MemTypes}, name::CoDual{<:Val}
)
    y, adj = rrule!!(f, x, name, zero_fcodual(Val(:not_atomic)))
    ternary_lgetfield_adjoint(dy) = adj(dy)[1:3]
    return y, ternary_lgetfield_adjoint
end

function rrule!!(
    ::CoDual{typeof(getfield)}, x::CoDual{<:_MemTypes, <:_MemTypes},
    name::CoDual{<:Union{Int, Symbol}},
    order::CoDual{Symbol},
)
    y, adj = rrule!!(
        zero_fcodual(lgetfield),
        x,
        zero_fcodual(Val(primal(name))),
        zero_fcodual(Val(primal(order))),
    )
    getfield_adjoint(dy) = adj(dy)
    return y, getfield_adjoint
end

function rrule!!(
    f::CoDual{typeof(getfield)},
    x::CoDual{<:_MemTypes, <:_MemTypes},
    name::CoDual{<:Union{Int, Symbol}},
)
    y, adj = rrule!!(f, x, name, zero_fcodual(:not_atomic))
    ternary_getfield_adjoint(dy) = adj(dy)[1:3]
    return y, ternary_getfield_adjoint
end

@inline function rrule!!(
    ::CoDual{typeof(lsetfield!)},
    value::CoDual{<:Array, <:Array},
    ::CoDual{Val{name}},
    x::CoDual,
) where {name}
    old_x = getfield(value.x, name)
    old_dx = getfield(value.dx, name)
    setfield!(value.x, name, x.x)
    setfield!(value.dx, name, (name === :size || name === 2) ? x.x : x.dx)
    function array_lsetfield!_adjoint(::NoRData)
        setfield!(value.x, name, old_x)
        setfield!(value.dx, name, old_dx)
        return NoRData(), NoRData(), NoRData(), NoRData()
    end
    return x, array_lsetfield!_adjoint
end

# Misc. other rules which are required for correctness.

@is_primitive MinimalCtx Tuple{typeof(copy), Array}
function rrule!!(::CoDual{typeof(copy)}, a::CoDual{<:Array})
    dx = tangent(a)
    dy = copy(dx)
    y = CoDual(copy(primal(a)), dy)
    function copy_pullback!!(::NoRData)
        increment!!(dx, dy)
        return NoRData(), NoRData()
    end
    return y, copy_pullback!!
end

@is_primitive MinimalCtx Tuple{typeof(fill!), Array{<:Union{UInt8, Int8}}, Integer}
@is_primitive MinimalCtx Tuple{typeof(fill!), Memory{<:Union{UInt8, Int8}}, Integer}
function rrule!!(
    ::CoDual{typeof(fill!)}, a::CoDual{T}, x::CoDual{<:Integer}
) where {V<:Union{UInt8, Int8}, T<:Union{Array{V}, Memory{V}}}
    pa = primal(a)
    old_value = copy(pa)
    fill!(pa, primal(x))
    function fill!_pullback!!(::NoRData)
        pa .= old_value
        return NoRData(), NoRData(), NoRData()
    end
    return a, fill!_pullback!!
end

# Test cases

function _mems()

    # Set up memory with an undefined element.
    mem_with_single_undef = Memory{Memory{Int}}(undef, 2)
    mem_with_single_undef[1] = fill!(Memory{Int}(undef, 4), 2)

    # Return a collection of test cases.
    mems = [
        (fill!(Memory{Float64}(undef, 10), 0.0)),
        (fill!(Memory{Int}(undef, 5), 1)),
        (Memory{Vector{Float64}}([randn(1), randn(3)])),
        (Memory{Vector{Float64}}(undef, 3)),
        (Memory{Any}(randn(3))),
        (mem_with_single_undef),
        (Memory{Any}(undef, 0)),
    ]
    sample_values = [1.0, 3, randn(2), randn(2), 5.0, Memory{Int}(undef, 5), nothing]
    return mems, sample_values
end

function _mem_refs()

    # Generate test cases of arbitrary length.
    mems_1, sample_values_1 = _mems()

    # Restrict to minimum length of 2.
    _mems_2, _sample_values_2 = _mems()
    inds = findall(x -> length(x) >= 2, _mems_2)
    mems_2 = _mems_2[inds]
    sample_values_2 = _sample_values_2[inds]

    # Construct memoryref test cases.
    mem_refs = vcat([memoryref(m) for m in mems_1], [memoryref(m, 2) for m in mems_2])
    return mem_refs, vcat(sample_values_1, sample_values_2)
end

function generate_data_test_cases(rng_ctor, ::Val{:memory})
    return vcat(_mems()[1], _mem_refs()[1], [randn(2), Any[]])
end

function generate_hand_written_rrule!!_test_cases(rng_ctor, ::Val{:memory})
    rng = rng_ctor(123)
    mems, _ = _mems()
    mem_refs, sample_mem_ref_values = _mem_refs()

    assignable_refs = Iterators.filter(
        x -> length(x[1].mem) >= Core.memoryrefoffset(x[1]),
        zip(mem_refs, sample_mem_ref_values),
    )
    test_cases = vcat(

        # Rules for `Memory`
        (true, :stability, nothing, Memory{Float64}, undef, 5),
        (true, :stability, nothing, Memory{Memory{Float64}}, undef, 5),
        [(false, :stability_and_allocs, nothing, lgetfield, m, Val(:length)) for m in mems],
        [(false, :stability_and_allocs, nothing, lgetfield, m, Val(1)) for m in mems],
        [(false, :none, nothing, getfield, m, :length) for m in mems],
        [(false, :none, nothing, getfield, m, 1) for m in mems],

        # Rules for `MemoryRef`
        [(false, :none, nothing, memoryref_isassigned, mem_ref, :not_atomic, bc) for
            mem_ref in mem_refs for bc in [false, true]
        ],
        [(false, :none, nothing, memoryrefget, mem_ref, :not_atomic, bc) for
            mem_ref in filter(isassigned, mem_refs) for bc in [false, true]
        ],
        [(false, :none, nothing, memoryrefnew, mem) for mem in mems],
        [(false, :none, nothing, memoryrefnew, mem, 1) for
            mem in filter(x -> length(x.mem) > Core.memoryrefoffset(x), mem_refs)
        ],
        [(false, :none, nothing, memoryrefnew, mem, 1, bc) for
            mem in filter(x -> length(x.mem) > Core.memoryrefoffset(x), mem_refs) for
            bc in [false, true]
        ],
        [(false, :none, nothing, memoryrefoffset, mem_ref) for mem_ref in mem_refs],
        [
            (false, :none, nothing, lmemoryrefset!, mem_ref, sample_value, Val(:not_atomic), bc) for
            (mem_ref, sample_value) in assignable_refs for
            bc in [Val(false), Val(true)]
        ],
        [
            (false, :none, nothing, memoryrefset!, mem_ref, sample_value, :not_atomic, bc) for
            (mem_ref, sample_value) in assignable_refs for
            bc in [false, true]
        ],
        (false, :stability, nothing, unsafe_copyto!, randn(rng, 10).ref, randn(rng, 8).ref, 5),
        (
            false, :stability, nothing,
            unsafe_copyto!,
            memoryref(randn(rng, 10).ref, 2),
            memoryref(randn(rng, 8).ref, 3),
            4,
        ),
        (
            false, :stability, nothing,
            unsafe_copyto!,
            [randn(rng, 10), randn(rng, 5)].ref,
            [randn(rng, 10), randn(rng, 3)].ref,
            2,
        ),

        # Rules for `Array`
        (false, :stability, nothing, _new_, Vector{Float64}, randn(rng, 10).ref, (10, )),
        (
            false, :stability, nothing,
            _new_,
            Vector{Vector{Float64}},
            [randn(rng, 10), randn(rng, 5)].ref,
            (2, ),
        ),
        (
            false, :none, nothing,
            _new_,
            Vector{Any},
            [1, randn(rng, 5)].ref,
            (2, ),
        ),
        (false, :stability, nothing, _new_, Matrix{Float64}, randn(rng, 12).ref, (4, 3)),
        (false, :stability, nothing, _new_, Array{Float64, 3}, randn(rng, 12).ref, (4, 1, 3)),
        [
            (false, :stability, nothing, lgetfield, randn(rng, 10), f) for
                f in [Val(:ref), Val(:size), Val(1), Val(2)]
        ],
        [
            (false, :none, nothing, getfield, randn(rng, 10), f) for
                f in [:ref, :size, 1, 2]
        ],
        (false, :stability_and_allocs, nothing, lsetfield!, randn(rng, 10), Val(:ref), randn(rng, 10).ref),
        (false, :stability_and_allocs, nothing, lsetfield!, randn(rng, 10), Val(1), randn(rng, 10).ref),
        (false, :stability_and_allocs, nothing, lsetfield!, randn(rng, 10), Val(:size), (10, )),
        (false, :stability_and_allocs, nothing, lsetfield!, randn(rng, 10), Val(2), (10, )),
        (false, :none, nothing, setfield!, randn(rng, 10), :ref, randn(rng, 10).ref),
        (false, :none, nothing, setfield!, randn(rng, 10), 1, randn(rng, 10).ref),
        (false, :none, nothing, setfield!, randn(rng, 10), :size, (10, )),
        (false, :none, nothing, setfield!, randn(rng, 10), 2, (10, )),
    )
    memory = Any[]
    return test_cases, memory
end

function generate_derived_rrule!!_test_cases(rng_ctor, ::Val{:memory})
    rng = rng_ctor(123)
    x = Memory{Float64}(randn(rng, 10))
    test_cases = Any[
        (true, :none, nothing, Array{Float64, 0}, undef),
        (true, :none, nothing, Array{Float64, 1}, undef, 5),
        (true, :none, nothing, Array{Float64, 2}, undef, 5, 4),
        (true, :none, nothing, Array{Float64, 3}, undef, 5, 4, 3),
        (true, :none, nothing, Array{Float64, 4}, undef, 5, 4, 3, 2),
        (true, :none, nothing, Array{Float64, 5}, undef, 5, 4, 3, 2, 1),
        (true, :none, nothing, Array{Float64, 0}, undef, ()),
        (true, :none, nothing, Array{Float64, 4}, undef, (2, 3, 4, 5)),
        (true, :none, nothing, Array{Float64, 5}, undef, (2, 3, 4, 5, 6)),
        (false, :none, nothing, copy, randn(5, 4)),
        (false, :none, nothing, Base._deletebeg!, randn(5), 0),
        (false, :none, nothing, Base._deletebeg!, randn(5), 2),
        (false, :none, nothing, Base._deletebeg!, randn(5), 5),
        (false, :none, nothing, Base._deleteend!, randn(5), 2),
        (false, :none, nothing, Base._deleteend!, randn(5), 5),
        (false, :none, nothing, Base._deleteend!, randn(5), 0),
        (false, :none, nothing, Base._deleteat!, randn(5), 2, 2),
        (false, :none, nothing, Base._deleteat!, randn(5), 1, 5),
        (false, :none, nothing, Base._deleteat!, randn(5), 5, 1),
        (false, :none, nothing, fill!, rand(Int8, 5), Int8(2)),
        (false, :none, nothing, fill!, rand(UInt8, 5), UInt8(2)),
        (false, :none, nothing, fill!, Memory{Int8}(rand(Int8, 5)), Int8(3)),
        (false, :none, nothing, fill!, Memory{UInt8}(rand(UInt8, 5)), UInt8(5)),
        (true, :none, nothing, Base._growbeg!, randn(5), 3),
        (true, :none, nothing, Base._growend!, randn(5), 3),
        (true, :none, nothing, Base._growat!, randn(5), 2, 2),
        (false, :none, nothing, sizehint!, randn(5), 10),
        (false, :none, nothing, unsafe_copyto!, randn(4), 2, randn(3), 1, 2),
        (
            false, :none, nothing,
            unsafe_copyto!, [rand(3) for _ in 1:5], 2, [rand(4) for _ in 1:4], 1, 3,
        ),
        (
            false, :none, nothing,
            unsafe_copyto!, Vector{Any}(undef, 5), 2, Any[rand() for _ in 1:4], 1, 3,
        ),
        (false, :none, nothing, x -> unsafe_copyto!(memoryref(x, 1), memoryref(x), 3), x),
        (false, :none, nothing, x -> unsafe_copyto!(memoryref(x), memoryref(x), 3), x),
        (false, :none, nothing, x -> unsafe_copyto!(memoryref(x), memoryref(x, 2), 3), x),
        (false, :none, nothing, x -> unsafe_copyto!(memoryref(x), memoryref(x, 4), 3), x),
    ]
    memory = Any[]
    return test_cases, memory
end<|MERGE_RESOLUTION|>--- conflicted
+++ resolved
@@ -266,13 +266,7 @@
     return equal_refs && equal_data
 end
 
-<<<<<<< HEAD
-function increment!!(x::P, y::P) where {P<:MemoryRef}
-    return memoryref(increment!!(x.mem, y.mem), Core.memoryrefoffset(x))
-end
-=======
 increment!!(x::P, y::P) where {P<:MemoryRef} = construct_ref(x, increment!!(x.mem, y.mem))
->>>>>>> 624f638d
 
 function set_to_zero!!(x::MemoryRef)
     set_to_zero!!(x.mem)
