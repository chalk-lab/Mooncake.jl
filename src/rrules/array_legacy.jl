@inline function zero_tangent_internal(x::Array{P,N}, dict::MaybeCache) where {P,N}
    haskey(dict, x) && return dict[x]::tangent_type(typeof(x))

    zt = Array{tangent_type(P),N}(undef, size(x)...)
    dict[x] = zt
    return _map_if_assigned!(
        Base.Fix2(zero_tangent_internal, dict), zt, x
    )::Array{tangent_type(P),N}
end

function randn_tangent_internal(
    rng::AbstractRNG, x::Array{T,N}, dict::MaybeCache
) where {T,N}
    haskey(dict, x) && return dict[x]::tangent_type(typeof(x))

    dx = Array{tangent_type(T),N}(undef, size(x)...)
    dict[x] = dx
    return _map_if_assigned!(x -> randn_tangent_internal(rng, x, dict), dx, x)
end

function increment_internal!!(c::IncCache, x::T, y::T) where {P,N,T<:Array{P,N}}
    (haskey(c, x) || x === y) && return x
    c[x] = true
    return _map_if_assigned!((x, y) -> increment_internal!!(c, x, y), x, x, y)
end

function set_to_zero_internal!!(c::IncCache, x::Array)
    haskey(c, x) && return x
    c[x] = false
    return _map_if_assigned!(Base.Fix1(set_to_zero_internal!!, c), x, x)
end

function _scale_internal(c::MaybeCache, a::Float64, t::Array{T,N}) where {T,N}
    haskey(c, t) && return c[t]::Array{T,N}
    t′ = Array{T,N}(undef, size(t)...)
    c[t] = t′
    return _map_if_assigned!(t -> _scale_internal(c, a, t), t′, t)
end

function _dot_internal(c::MaybeCache, t::T, s::T) where {T<:Array}
    key = (t, s)
    haskey(c, key) && return c[key]::Float64
    c[key] = 0.0
    bitstype = Val(isbitstype(eltype(T)))
    return sum(eachindex(t, s); init=0.0) do i
        if bitstype isa Val{true} || (isassigned(t, i) && isassigned(s, i))
            _dot_internal(c, t[i], s[i])::Float64
        else
            0.0
        end
    end
end

function _add_to_primal_internal(
    c::MaybeCache, x::Array{P,N}, t::Array{<:Any,N}, unsafe::Bool
) where {P,N}
    key = (x, t, unsafe)
    haskey(c, key) && return c[key]::Array{P,N}
    x′ = Array{P,N}(undef, size(x)...)
    c[key] = x′
    return _map_if_assigned!((x, t) -> _add_to_primal_internal(c, x, t, unsafe), x′, x, t)
end

function _diff_internal(c::MaybeCache, p::P, q::P) where {V,N,P<:Array{V,N}}
    key = (p, q)
    haskey(c, key) && return c[key]::tangent_type(P)
    t = Array{tangent_type(V),N}(undef, size(p))
    c[key] = t
    return _map_if_assigned!((p, q) -> _diff_internal(c, p, q), t, p, q)
end

@zero_derivative MinimalCtx Tuple{Type{<:Array{T,N}},typeof(undef),Vararg} where {T,N}
@zero_derivative MinimalCtx Tuple{Type{<:Array{T,N}},typeof(undef),Tuple{}} where {T,N}
@zero_derivative MinimalCtx Tuple{Type{<:Array{T,N}},typeof(undef),NTuple{N}} where {T,N}

@is_primitive MinimalCtx Tuple{typeof(Base._deletebeg!),Vector,Integer}
function frule!!(::Dual{typeof(Base._deletebeg!)}, a::Dual{<:Vector}, d::Dual{<:Integer})
    Base._deletebeg!(primal(a), primal(d))
    Base._deletebeg!(tangent(a), primal(d))
    return zero_dual(nothing)
end
function rrule!!(
    ::CoDual{typeof(Base._deletebeg!)}, _a::CoDual{<:Vector}, _delta::CoDual{<:Integer}
)
    delta = primal(_delta)
    a = primal(_a)
    da = tangent(_a)

    a_beg = a[1:delta]
    da_beg = da[1:delta]

    Base._deletebeg!(a, delta)
    Base._deletebeg!(da, delta)

    function _deletebeg!_pb!!(::NoRData)
        splice!(a, 1:0, a_beg)
        splice!(da, 1:0, da_beg)
        return NoRData(), NoRData(), NoRData()
    end
    return zero_fcodual(nothing), _deletebeg!_pb!!
end

@is_primitive MinimalCtx Tuple{typeof(Base._deleteend!),Vector,Integer}
function frule!!(::Dual{typeof(Base._deleteend!)}, a::Dual{<:Vector}, d::Dual{<:Integer})
    Base._deleteend!(primal(a), primal(d))
    Base._deleteend!(tangent(a), primal(d))
    return zero_dual(nothing)
end
function rrule!!(
    ::CoDual{typeof(Base._deleteend!)}, _a::CoDual{<:Vector}, _delta::CoDual{<:Integer}
)
    # Extract data.
    a = primal(_a)
    da = tangent(_a)
    delta = primal(_delta)

    # Store the section to be cut for later.
    primal_tail = a[(end - delta + 1):end]
    tangent_tail = da[(end - delta + 1):end]

    # Cut the end off the primal and tangent.
    Base._deleteend!(a, delta)
    Base._deleteend!(da, delta)

    function _deleteend!_pb!!(::NoRData)
        Base._growend!(a, delta)
        a[(end - delta + 1):end] .= primal_tail

        Base._growend!(da, delta)
        da[(end - delta + 1):end] .= tangent_tail

        return NoRData(), NoRData(), NoRData()
    end
    return zero_fcodual(nothing), _deleteend!_pb!!
end

@is_primitive MinimalCtx Tuple{typeof(Base._deleteat!),Vector,Integer,Integer}
function frule!!(
    ::Dual{typeof(Base._deleteat!)},
    a::Dual{<:Vector},
    i::Dual{<:Integer},
    delta::Dual{<:Integer},
)
    Base._deleteat!(primal(a), primal(i), primal(delta))
    Base._deleteat!(tangent(a), primal(i), primal(delta))
    return zero_dual(nothing)
end
function rrule!!(
    ::CoDual{typeof(Base._deleteat!)},
    _a::CoDual{<:Vector},
    _i::CoDual{<:Integer},
    _delta::CoDual{<:Integer},
)
    # Extract data.
    a, i, delta = map(primal, (_a, _i, _delta))
    da = tangent(_a)

    # Store the cut section for later.
    primal_mem = a[i:(i + delta - 1)]
    tangent_mem = da[i:(i + delta - 1)]

    # Run the primal.
    Base._deleteat!(a, i, delta)
    Base._deleteat!(da, i, delta)

    function _deleteat!_pb!!(::NoRData)
        splice!(a, i:(i - 1), primal_mem)
        splice!(da, i:(i - 1), tangent_mem)
        return NoRData(), NoRData(), NoRData(), NoRData()
    end

    return zero_fcodual(nothing), _deleteat!_pb!!
end

@is_primitive MinimalCtx Tuple{typeof(Base._growbeg!),Vector,Integer}
function frule!!(
    ::Dual{typeof(Base._growbeg!)}, a::Dual{<:Vector{T}}, d::Dual{<:Integer}
) where {T}
    Base._growbeg!(primal(a), primal(d))
    Base._growbeg!(tangent(a), primal(d))
    return zero_dual(nothing)
end
function rrule!!(
    ::CoDual{typeof(Base._growbeg!)}, _a::CoDual{<:Vector{T}}, _delta::CoDual{<:Integer}
) where {T}
    d = primal(_delta)
    a = primal(_a)
    da = tangent(_a)
    Base._growbeg!(a, d)
    Base._growbeg!(da, d)
    function _growbeg!_pb!!(::NoRData)
        Base._deletebeg!(a, d)
        Base._deletebeg!(da, d)
        return NoRData(), NoRData(), NoRData()
    end
    return zero_fcodual(nothing), _growbeg!_pb!!
end

@is_primitive MinimalCtx Tuple{typeof(Base._growend!),Vector,Integer}
function frule!!(::Dual{typeof(Base._growend!)}, a::Dual{<:Vector}, d::Dual{<:Integer})
    Base._growend!(primal(a), primal(d))
    Base._growend!(tangent(a), primal(d))
    return zero_dual(nothing)
end
function rrule!!(
    ::CoDual{typeof(Base._growend!)}, _a::CoDual{<:Vector}, _delta::CoDual{<:Integer}
)
    d = primal(_delta)
    a = primal(_a)
    da = tangent(_a)
    Base._growend!(a, d)
    Base._growend!(da, d)
    function _growend!_pullback!!(::NoRData)
        Base._deleteend!(a, d)
        Base._deleteend!(da, d)
        return NoRData(), NoRData(), NoRData()
    end
    return zero_fcodual(nothing), _growend!_pullback!!
end

@is_primitive MinimalCtx Tuple{typeof(Base._growat!),Vector,Integer,Integer}
function frule!!(
    ::Dual{typeof(Base._growat!)}, a::Dual{<:Vector}, i::Dual{<:Integer}, d::Dual{<:Integer}
)
    Base._growat!(primal(a), primal(i), primal(d))
    Base._growat!(tangent(a), primal(i), primal(d))
    return zero_dual(nothing)
end
function rrule!!(
    ::CoDual{typeof(Base._growat!)},
    _a::CoDual{<:Vector},
    _i::CoDual{<:Integer},
    _delta::CoDual{<:Integer},
)
    # Extract data.
    a, i, delta = map(primal, (_a, _i, _delta))
    da = tangent(_a)

    # Run the primal.
    Base._growat!(a, i, delta)
    Base._growat!(da, i, delta)

    function _growat!_pb!!(::NoRData)
        deleteat!(a, i:(i + delta - 1))
        deleteat!(da, i:(i + delta - 1))
        return NoRData(), NoRData(), NoRData(), NoRData()
    end
    return zero_fcodual(nothing), _growat!_pb!!
end

@is_primitive MinimalCtx Tuple{typeof(sizehint!),Vector,Integer}
function frule!!(::Dual{typeof(sizehint!)}, x::Dual{<:Vector}, sz::Dual{<:Integer})
    sizehint!(primal(x), primal(sz))
    sizehint!(tangent(x), primal(sz))
    return x
end
function rrule!!(f::CoDual{typeof(sizehint!)}, x::CoDual{<:Vector}, sz::CoDual{<:Integer})
    sizehint!(primal(x), primal(sz))
    sizehint!(tangent(x), primal(sz))
    return x, NoPullback(f, x, sz)
end

function frule!!(
    ::Dual{typeof(_foreigncall_)},
    ::Dual{Val{:jl_array_ptr}},
    ::Dual{Val{Ptr{T}}},
    ::Dual{Tuple{Val{Any}}},
    ::Dual, # nreq
    ::Dual, # calling convention
    a::Dual{<:Array{T},<:Array{V}},
) where {T,V}
    y = ccall(:jl_array_ptr, Ptr{T}, (Any,), primal(a))
    dy = ccall(:jl_array_ptr, Ptr{V}, (Any,), tangent(a))
    return Dual(y, dy)
end
function rrule!!(
    ::CoDual{typeof(_foreigncall_)},
    ::CoDual{Val{:jl_array_ptr}},
    ::CoDual{Val{Ptr{T}}},
    ::CoDual{Tuple{Val{Any}}},
    ::CoDual, # nreq
    ::CoDual, # calling convention
    a::CoDual{<:Array{T},<:Array{V}},
) where {T,V}
    y = CoDual(
        ccall(:jl_array_ptr, Ptr{T}, (Any,), primal(a)),
        ccall(:jl_array_ptr, Ptr{V}, (Any,), tangent(a)),
    )
    return y, NoPullback(ntuple(_ -> NoRData(), 7))
end

@is_primitive MinimalCtx Tuple{
    typeof(unsafe_copyto!),Array{T},Any,Array{T},Any,Any
} where {T}
function frule!!(
    ::Dual{typeof(unsafe_copyto!)},
    dest::Dual{<:Array{T}},
    doffs::Dual,
    src::Dual{<:Array{T}},
    soffs::Dual,
    n::Dual,
) where {T}
    _n = primal(n)
    Base.unsafe_copyto!(primal(dest), primal(doffs), primal(src), primal(soffs), _n)
    Base.unsafe_copyto!(tangent(dest), primal(doffs), tangent(src), primal(soffs), _n)
    return dest
end
function rrule!!(
    ::CoDual{typeof(unsafe_copyto!)},
    dest::CoDual{<:Array{T}},
    doffs::CoDual,
    src::CoDual{<:Array{T}},
    soffs::CoDual,
    n::CoDual,
) where {T}
    _n = primal(n)

    # Record values that will be overwritten.
    _doffs = primal(doffs)
    dest_idx = _doffs:(_doffs + _n - 1)
    _soffs = primal(soffs)
    pdest = primal(dest)
    ddest = tangent(dest)
    dest_copy = pdest[dest_idx]
    ddest_copy = ddest[dest_idx]

    # Run primal computation.
    dsrc = tangent(src)
    unsafe_copyto!(primal(dest), _doffs, primal(src), _soffs, _n)
    unsafe_copyto!(tangent(dest), _doffs, dsrc, _soffs, _n)

    function unsafe_copyto_pb!!(::NoRData)

        # Increment dsrc.
        src_idx = _soffs:(_soffs + _n - 1)
        @inbounds for (s, d) in zip(src_idx, dest_idx)
            if isassigned(dsrc, s)
                dsrc[s] = increment!!(dsrc[s], ddest[d])
            end
        end

        # Restore initial state.
        @inbounds for n in eachindex(dest_copy)
            isassigned(dest_copy, n) || continue
            pdest[dest_idx[n]] = dest_copy[n]
            ddest[dest_idx[n]] = ddest_copy[n]
        end

        return NoRData(), NoRData(), NoRData(), NoRData(), NoRData(), NoRData()
    end

    return dest, unsafe_copyto_pb!!
end

Base.@propagate_inbounds function frule!!(
    ::Dual{typeof(Core.arrayref)},
    inbounds::Dual{Bool},
    x::Dual{<:Array},
    inds::Vararg{Dual{Int},N},
) where {N}
    _inds = tuple_map(primal, inds)
    y = arrayref(primal(inbounds), primal(x), _inds...)
    dy = arrayref(primal(inbounds), tangent(x), _inds...)
    return Dual(y, dy)
end
Base.@propagate_inbounds function rrule!!(
    ::CoDual{typeof(Core.arrayref)},
    checkbounds::CoDual{Bool},
    x::CoDual{<:Array},
    inds::Vararg{CoDual{Int},N},
) where {N}

    # Convert to linear indices to reduce amount of data required on the reverse-pass, to
    # avoid converting from cartesian to linear indices multiple times, and to perform a
    # bounds check if required by the calling context.
    lin_inds = LinearIndices(size(primal(x)))[tuple_map(primal, inds)...]

    dx = tangent(x)
    function arrayref_pullback!!(dy)
        new_tangent = increment_rdata!!(arrayref(false, dx, lin_inds), dy)
        arrayset(false, dx, new_tangent, lin_inds)
        return NoRData(), NoRData(), NoRData(), ntuple(_ -> NoRData(), N)...
    end
    _y = arrayref(false, primal(x), lin_inds)
    dy = fdata(arrayref(false, tangent(x), lin_inds))
    return CoDual(_y, dy), arrayref_pullback!!
end

function frule!!(
    ::Dual{typeof(Core.arrayset)},
    inbounds::Dual{Bool},
    A::Dual{<:Array},
    v::Dual,
    inds::Dual{Int}...,
)
    _inds = tuple_map(primal, inds)
    Core.arrayset(primal(inbounds), primal(A), primal(v), _inds...)
    Core.arrayset(primal(inbounds), tangent(A), tangent(v), _inds...)
    return A
end
function rrule!!(
    ::CoDual{typeof(Core.arrayset)},
    inbounds::CoDual{Bool},
    A::CoDual{<:Array{P},TdA},
    v::CoDual,
    inds::CoDual{Int}...,
) where {P,V,TdA<:Array{V}}
    _inbounds = primal(inbounds)
    _inds = map(primal, inds)

    if isbitstype(P)
        return isbits_arrayset_rrule(_inbounds, _inds, A, v)
    end

    to_save = isassigned(primal(A), _inds...)
    old_A = Ref{Tuple{P,V}}()
    if to_save
        old_A[] = (
            arrayref(_inbounds, primal(A), _inds...),
            arrayref(_inbounds, tangent(A), _inds...),
        )
    end

    arrayset(_inbounds, primal(A), primal(v), _inds...)
    dA = tangent(A)
    arrayset(_inbounds, dA, tangent(tangent(v), zero_rdata(primal(v))), _inds...)
    function arrayset_pullback!!(::NoRData)
        dv = rdata(arrayref(_inbounds, dA, _inds...))
        if to_save
            arrayset(_inbounds, primal(A), old_A[][1], _inds...)
            arrayset(_inbounds, dA, old_A[][2], _inds...)
        end
        return NoRData(), NoRData(), NoRData(), dv, tuple_map(_ -> NoRData(), _inds)...
    end
    return A, arrayset_pullback!!
end

function isbits_arrayset_rrule(
    boundscheck, _inds, A::CoDual{<:Array{P},TdA}, v::CoDual{P}
) where {P,V,TdA<:Array{V}}

    # Convert to linear indices
    lin_inds = LinearIndices(size(primal(A)))[_inds...]

    old_A = (arrayref(false, primal(A), lin_inds), arrayref(false, tangent(A), lin_inds))
    arrayset(false, primal(A), primal(v), lin_inds)

    _A = primal(A)
    dA = tangent(A)
    arrayset(false, dA, zero_tangent(primal(v)), lin_inds)
    ninds = Val(length(_inds))
    function isbits_arrayset_pullback!!(::NoRData)
        dv = rdata(arrayref(false, dA, lin_inds))
        arrayset(false, _A, old_A[1], lin_inds)
        arrayset(false, dA, old_A[2], lin_inds)
        return NoRData(), NoRData(), NoRData(), dv, tuple_fill(NoRData(), ninds)...
    end
    return A, isbits_arrayset_pullback!!
end

function frule!!(::Dual{typeof(Core.arraysize)}, X, dim)
    return zero_dual(Core.arraysize(primal(X), primal(dim)))
end
function rrule!!(f::CoDual{typeof(Core.arraysize)}, X, dim)
    return zero_fcodual(Core.arraysize(primal(X), primal(dim))), NoPullback(f, X, dim)
end

@is_primitive MinimalCtx Tuple{typeof(copy),Array}
<<<<<<< HEAD
frule!!(::Dual{typeof(copy)}, a::Dual{<:Array}) = Dual(copy(primal(a)), copy(tangent(a)))
=======
@is_primitive MinimalCtx Tuple{typeof(copy),Dict}
>>>>>>> 3d087a66
function rrule!!(::CoDual{typeof(copy)}, a::CoDual{<:Array})
    dx = tangent(a)
    dy = copy(dx)
    y = CoDual(copy(primal(a)), dy)
    function copy_pullback!!(::NoRData)
        increment!!(dx, dy)
        return NoRData(), NoRData()
    end
    return y, copy_pullback!!
end
function rrule!!(::CoDual{typeof(copy)}, a::CoDual{<:Dict})
    dx = tangent(a)
    t = dx.fields
    new_fields = typeof(t)((
        copy(t.slots), copy(t.keys), copy(t.vals), tuple_fill(NoTangent(), Val(5))...
    ))
    dy = MutableTangent(new_fields)
    y = CoDual(copy(primal(a)), dy)
    function copy_pullback!!(::NoRData)
        increment!!(dx, dy)
        return NoRData(), NoRData()
    end
    return y, copy_pullback!!
end

@is_primitive MinimalCtx Tuple{typeof(fill!),Array{<:Union{UInt8,Int8}},Integer}
function frule!!(
    ::Dual{typeof(fill!)}, a::Dual{<:Array{<:Union{UInt8,Int8}}}, x::Dual{<:Integer}
)
    fill!(primal(a), primal(x))
    return a
end
function rrule!!(
    ::CoDual{typeof(fill!)}, a::CoDual{T}, x::CoDual{<:Integer}
) where {V<:Union{UInt8,Int8},T<:Array{V}}
    pa = primal(a)
    old_value = copy(pa)
    fill!(pa, primal(x))
    function fill!_pullback!!(::NoRData)
        pa .= old_value
        return NoRData(), NoRData(), NoRData()
    end
    return a, fill!_pullback!!
end

function generate_hand_written_rrule!!_test_cases(rng_ctor, ::Val{:array_legacy})
    _x = Ref(5.0)
    _dx = randn_tangent(Xoshiro(123456), _x)

    _a, _da = randn(5), randn(5)
    _b, _db = randn(4), randn(4)

    test_cases = Any[

        # Old foreigncall wrappers.
        (true, :stability, nothing, Array{Float64,0}, undef),
        (true, :stability, nothing, Array{Float64,1}, undef, 5),
        (true, :stability, nothing, Array{Float64,2}, undef, 5, 4),
        (true, :stability, nothing, Array{Float64,3}, undef, 5, 4, 3),
        (true, :stability, nothing, Array{Float64,4}, undef, 5, 4, 3, 2),
        (true, :stability, nothing, Array{Float64,5}, undef, 5, 4, 3, 2, 1),
        (true, :stability, nothing, Array{Float64,0}, undef, ()),
        (true, :stability, nothing, Array{Float64,4}, undef, (2, 3, 4, 5)),
        (true, :stability, nothing, Array{Float64,5}, undef, (2, 3, 4, 5, 6)),
        (false, :stability, nothing, copy, randn(5, 4)),
        (false, :stability, nothing, copy, Dict("A" => 5.0, "B" => 5.0)),
        (false, :none, nothing, copy, Dict{Any,Any}("A" => [5.0], [3.0] => 5.0)),
        (false, :stability, nothing, Base._deletebeg!, randn(5), 0),
        (false, :stability, nothing, Base._deletebeg!, randn(5), 2),
        (false, :stability, nothing, Base._deletebeg!, randn(5), 5),
        (false, :stability, nothing, Base._deleteend!, randn(5), 2),
        (false, :stability, nothing, Base._deleteend!, randn(5), 5),
        (false, :stability, nothing, Base._deleteend!, randn(5), 0),
        (false, :stability, nothing, Base._deleteat!, randn(5), 2, 2),
        (false, :stability, nothing, Base._deleteat!, randn(5), 1, 5),
        (false, :stability, nothing, Base._deleteat!, randn(5), 5, 1),
        (false, :stability, nothing, fill!, rand(Int8, 5), Int8(2)),
        (false, :stability, nothing, fill!, rand(UInt8, 5), UInt8(2)),
        (true, :stability, nothing, Base._growbeg!, randn(5), 3),
        (true, :stability, nothing, Base._growend!, randn(5), 3),
        (true, :stability, nothing, Base._growat!, randn(5), 2, 2),
        (false, :stability, nothing, sizehint!, randn(5), 10),
        (false, :stability, nothing, unsafe_copyto!, randn(4), 2, randn(3), 1, 2),
        (
            false,
            :stability,
            nothing,
            unsafe_copyto!,
            [rand(3) for _ in 1:5],
            2,
            [rand(4) for _ in 1:4],
            1,
            3,
        ),
        (
            false,
            :none,
            nothing,
            unsafe_copyto!,
            Vector{Any}(undef, 5),
            2,
            Any[rand() for _ in 1:4],
            1,
            3,
        ),
        (
            false,
            :none,
            nothing,
            unsafe_copyto!,
            fill!(Vector{Any}(undef, 3), 4.0),
            1,
            Vector{Any}(undef, 2),
            1,
            2,
        ),
        (
            true,
            :none,
            nothing,
            _foreigncall_,
            Val(:jl_array_ptr),
            Val(Ptr{Float64}),
            (Val(Any),),
            Val(0), # nreq
            Val(:ccall), # calling convention
            randn(5),
        ),

        # Old builtins.
        (false, :stability, nothing, IntrinsicsWrappers.arraylen, randn(10)),
        (false, :stability, nothing, IntrinsicsWrappers.arraylen, randn(10, 7)),
        (false, :stability, nothing, Base.arrayref, true, randn(5), 1),
        (false, :stability, nothing, Base.arrayref, false, randn(4), 1),
        (false, :stability, nothing, Base.arrayref, true, randn(5, 4), 1, 1),
        (false, :stability, nothing, Base.arrayref, false, randn(5, 4), 5, 4),
        (false, :stability, nothing, Base.arrayref, true, randn(5, 4), 1),
        (false, :stability, nothing, Base.arrayref, false, randn(5, 4), 5),
        (false, :stability, nothing, Base.arrayref, false, [1, 2, 3], 1),
        (false, :stability, nothing, Base.arrayset, false, [1, 2, 3], 4, 2),
        (false, :stability, nothing, Base.arrayset, false, randn(5), 4.0, 3),
        (false, :stability, nothing, Base.arrayset, false, randn(5, 4), 3.0, 1, 3),
        (false, :stability, nothing, Base.arrayset, true, randn(5), 4.0, 3),
        (false, :stability, nothing, Base.arrayset, true, randn(5, 4), 3.0, 1, 3),
        (
            false,
            :stability,
            nothing,
            Base.arrayset,
            false,
            [randn(3) for _ in 1:5],
            randn(4),
            1,
        ),
        (
            false,
            :stability,
            nothing,
            Base.arrayset,
            true,
            [(5.0, rand(1))],
            (4.0, rand(1)),
            1,
        ),
        (
            false,
            :stability,
            nothing,
            Base.arrayset,
            false,
            setindex!(Vector{Vector{Float64}}(undef, 3), randn(3), 1),
            randn(4),
            1,
        ),
        (
            false,
            :stability,
            nothing,
            Base.arrayset,
            false,
            setindex!(Vector{Vector{Float64}}(undef, 3), randn(3), 2),
            randn(4),
            1,
        ),
        (false, :stability, nothing, Core.arraysize, randn(5, 4, 3), 2),
        (false, :stability, nothing, Core.arraysize, randn(5, 4, 3, 2, 1), 100),
    ]
    memory = Any[_x, _dx, _a, _da, _b, _db]
    return test_cases, memory
end

function generate_derived_rrule!!_test_cases(rng_ctor, ::Val{:array_legacy})
    test_cases = Any[(
        false,
        :none,
        nothing,
        Base._unsafe_copyto!,
        fill!(Matrix{Real}(undef, 5, 4), 1.0),
        3,
        randn(10),
        2,
        4,
    ),]
    return test_cases, Any[]
end<|MERGE_RESOLUTION|>--- conflicted
+++ resolved
@@ -466,11 +466,7 @@
 end
 
 @is_primitive MinimalCtx Tuple{typeof(copy),Array}
-<<<<<<< HEAD
 frule!!(::Dual{typeof(copy)}, a::Dual{<:Array}) = Dual(copy(primal(a)), copy(tangent(a)))
-=======
-@is_primitive MinimalCtx Tuple{typeof(copy),Dict}
->>>>>>> 3d087a66
 function rrule!!(::CoDual{typeof(copy)}, a::CoDual{<:Array})
     dx = tangent(a)
     dy = copy(dx)
@@ -481,19 +477,28 @@
     end
     return y, copy_pullback!!
 end
+
+@is_primitive MinimalCtx Tuple{typeof(copy),Dict}
+function frule!!(::Dual{typeof(copy)}, a::Dual{<:Dict})
+    return Dual(copy(primal(a)), _copy_dict_tangent(tangent(a)))
+end
 function rrule!!(::CoDual{typeof(copy)}, a::CoDual{<:Dict})
     dx = tangent(a)
-    t = dx.fields
-    new_fields = typeof(t)((
-        copy(t.slots), copy(t.keys), copy(t.vals), tuple_fill(NoTangent(), Val(5))...
-    ))
-    dy = MutableTangent(new_fields)
+    dy = _copy_dict_tangent(tangent(a))
     y = CoDual(copy(primal(a)), dy)
     function copy_pullback!!(::NoRData)
         increment!!(dx, dy)
         return NoRData(), NoRData()
     end
     return y, copy_pullback!!
+end
+
+function _copy_dict_tangent(mt::MutableTangent)
+    t = mt.fields
+    new_fields = typeof(t)((
+        copy(t.slots), copy(t.keys), copy(t.vals), tuple_fill(NoTangent(), Val(5))...
+    ))
+    return MutableTangent(new_fields)
 end
 
 @is_primitive MinimalCtx Tuple{typeof(fill!),Array{<:Union{UInt8,Int8}},Integer}
