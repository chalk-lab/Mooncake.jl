--- conflicted
+++ resolved
@@ -34,9 +34,6 @@
         inst = lift_gc_preservation(inst)
         stmt(ir.stmts)[n] = inst
     end
-<<<<<<< HEAD
-    CC.verify_ir(ir)
-=======
     ir = const_prop_gotoifnots!(ir)
 
     # Dynamic error checks. Removing these would be like removing things from the test
@@ -44,7 +41,6 @@
     CC.verify_ir(ir)
     verify_no_constant_gotoifnots(ir)
 
->>>>>>> e56c24b9
     return ir
 end
 
