--- conflicted
+++ resolved
@@ -319,11 +319,7 @@
 
 # Array, Memory
 function _copy_output(x::P) where {P<:_BuiltinArrays}
-<<<<<<< HEAD
-    temp = P(undef, size(x)...)
-=======
     temp = similar(x)
->>>>>>> ad75248f
     Tx = eltype(P)
     @inbounds for i in eachindex(temp)
         if isassigned(x, i)
