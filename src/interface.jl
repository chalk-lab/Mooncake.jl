"""
    __value_and_pullback!!(rule, ȳ, f::CoDual, x::CoDual...; y_cache=nothing)

*Note:* this is not part of the public Mooncake.jl interface, and may change without warning.

In-place version of `value_and_pullback!!` in which the arguments have been wrapped in
`CoDual`s. Note that any mutable data in `f` and `x` will be incremented in-place. As such,
if calling this function multiple times with different values of `x`, should be careful to
ensure that you zero-out the tangent fields of `x` each time.
"""
function __value_and_pullback!!(
    rule::R, ȳ::T, fx::Vararg{CoDual,N}; y_cache=nothing
) where {R,N,T}
    fx_fwds = tuple_map(to_fwds, fx)
    __verify_sig(rule, fx_fwds)
    out, pb!! = rule(fx_fwds...)
    @assert _typeof(tangent(out)) == fdata_type(T)
    increment!!(tangent(out), fdata(ȳ))
    v = if y_cache === nothing
        _copy_output(primal(out))
    else
        _copy_to_output!!(y_cache, primal(out))
    end
    return v, tuple_map((f, r) -> tangent(fdata(tangent(f)), r), fx, pb!!(rdata(ȳ)))
end

function __verify_sig(rule::DerivedRule{<:Any,sig}, fx::Tfx) where {sig,Tfx}
    Pfx = typeof(__unflatten_codual_varargs(_isva(rule), fx, rule.nargs))
    if sig != Pfx
        msg = "signature of arguments, $Pfx, not equal to signature required by rule, $sig."
        throw(ArgumentError(msg))
    end
end

__verify_sig(rule::DebugRRule, fx) = __verify_sig(rule.rule, fx)

# rrule!! doesn't specify specific argument types which must be used, so there's nothing to
# check here.
__verify_sig(::typeof(rrule!!), fx::Tuple) = nothing

struct ValueAndGradientReturnTypeError <: Exception
    msg::String
end

function throw_val_and_grad_ret_type_error(y)
    throw(
        ValueAndGradientReturnTypeError(
            "When calling __value_and_gradient!!, return value of primal must be a " *
            "subtype of IEEEFloat. Instead, found value of type $(typeof(y)).",
        ),
    )
end

struct ValueAndPullbackReturnTypeError <: Exception
    msg::String
end

function throw_forward_ret_type_error(y)
    throw(
        ValueAndPullbackReturnTypeError(
            "Found a value of type $(typeof(y)) in output, but output is not permitted to be or contain a pointer. This is because the amount of memory to which it refers is unknown, therefore Mooncake.jl is unable to allocate appropriate memory for its gradients.",
        ),
    )
end

function throw_circular_reference_or_alias_error(y)
    throw(
        ValueAndPullbackReturnTypeError(
            "Object with address $(objectid(y)) and type $(typeof(y)) appears more than once." *
            " Output cannot contain Circular references or aliases",
        ),
    )
end

"""
    __value_and_gradient!!(rule, f::CoDual, x::CoDual...)

*Note:* this is not part of the public Mooncake.jl interface, and may change without warning.

Equivalent to `__value_and_pullback!!(rule, 1.0, f, x...)` -- assumes `f` returns a `Float64`.

```jldoctest
# Set up the problem.
f(x, y) = sum(x .* y)
x = [2.0, 2.0]
y = [1.0, 1.0]
rule = build_rrule(f, x, y)

# Allocate tangents. These will be written to in-place. You are free to re-use these if you
# compute gradients multiple times.
tf = zero_tangent(f)
tx = zero_tangent(x)
ty = zero_tangent(y)

# Do AD.
Mooncake.__value_and_gradient!!(
    rule, Mooncake.CoDual(f, tf), Mooncake.CoDual(x, tx), Mooncake.CoDual(y, ty)
)
# output

(4.0, (NoTangent(), [1.0, 1.0], [2.0, 2.0]))
```
"""
function __value_and_gradient!!(rule::R, fx::Vararg{CoDual,N}) where {R,N}
    fx_fwds = tuple_map(to_fwds, fx)
    __verify_sig(rule, fx_fwds)
    out, pb!! = rule(fx_fwds...)
    y = primal(out)
    y isa IEEEFloat || throw_val_and_grad_ret_type_error(y)
    return y, tuple_map((f, r) -> tangent(fdata(tangent(f)), r), fx, pb!!(one(y)))
end

"""
    value_and_pullback!!(rule, ȳ, f, x...)

Compute the value and pullback of `f(x...)`. `ȳ` must be a valid tangent for the primal
return by `f(x...)`.

`rule` should be constructed using `build_rrule`.

*Note:* There are lots of subtle ways to mis-use `value_and_pullback!!`, so we generally
recommend using `value_and_gradient!!` where possible.

*Note:* If calling `value_and_pullback!!` multiple times for various values of `x`, you
should use the same instance of `rule` each time.

*Note:* It is your responsibility to ensure that there is no aliasing in `f` and `x`.
For example,
```julia
X = randn(5, 5)
rule = build_rrule(dot, X, X)
value_and_pullback!!(rule, 1.0, dot, X, X)
```
will yield the wrong result.

*Note:* This method of `value_and_pullback!!` has to first call `zero_codual` on all of its
arguments. This may cause some additional allocations. If this is a problem in your
use-case, consider pre-allocating the `CoDual`s and calling the other method of this
function. The `CoDual`s should be primal-tangent pairs (as opposed to primal-fdata pairs).
There are lots of ways to get this wrong though, so we generally advise against doing this.
"""
function value_and_pullback!!(rule::R, ȳ, fx::Vararg{Any,N}) where {R,N}
    return __value_and_pullback!!(rule, ȳ, __create_coduals(fx)...)
end

"""
    value_and_gradient!!(rule, f, x...)

Equivalent to `value_and_pullback!!(rule, 1.0, f, x...)`, and assumes `f` returns a
`Union{Float16,Float32,Float64}`.

*Note:* There are lots of subtle ways to mis-use [`value_and_pullback!!`](@ref), so we generally
recommend using `Mooncake.value_and_gradient!!` (this function) where possible. The
docstring for [`value_and_pullback!!`](@ref) is useful for understanding this function though.

An example:
```jldoctest
f(x, y) = sum(x .* y)
x = [2.0, 2.0]
y = [1.0, 1.0]
rule = build_rrule(f, x, y)
value_and_gradient!!(rule, f, x, y)

# output

(4.0, (NoTangent(), [1.0, 1.0], [2.0, 2.0]))
```
"""
function value_and_gradient!!(rule::R, fx::Vararg{Any,N}) where {R,N}
    return __value_and_gradient!!(rule, __create_coduals(fx)...)
end

function __create_coduals(args)
    try
        return tuple_map(zero_codual, args)
    catch e
        if e isa StackOverflowError
            error(
                "Found a StackOverFlow error when trying to wrap inputs. This often " *
                "means that Mooncake.jl has encountered a self-referential type. Mooncake.jl " *
                "is not presently able to handle self-referential types, so if you are " *
                "indeed using a self-referential type somewhere, you will need to " *
                "refactor to avoid it if you wish to use Mooncake.jl.",
            )
        else
            rethrow(e)
        end
    end
end

struct Cache{Trule,Ty_cache,Ttangents<:Tuple}
    rule::Trule
    y_cache::Ty_cache
    tangents::Ttangents
end

"""
    __exclude_unsupported_output(y)
    __exclude_func_with_unsupported_output(fx)

<<<<<<< HEAD
Required for the robust design of [`value_and_pullback!!`](@ref), [`prepare_pullback_cache`](@ref).
=======
Required for the robust design of [`value_and_pullback!!`](@ref), [`prepare_pullback_cache`](@ref).  
>>>>>>> 05cdce12
Ensures that `y` or returned value of `fx::Tuple{Tf, Targs...}` contains no aliasing, circular references, `Ptr`s or non differentiable datatypes. 
In the forward pass f(args...) output can only return a "Tree" like datastructure with leaf nodes as primitive types.  
Refer https://github.com/chalk-lab/Mooncake.jl/issues/517#issuecomment-2715202789 and related issue for details.  
Internally calls [`__exclude_unsupported_output_internal!`](@ref).
The design is modelled after `zero_tangent`.
"""
function __exclude_unsupported_output(y::T) where {T}
    __exclude_unsupported_output_internal!(y, Set{UInt}())
    return nothing
end

function __exclude_func_with_unsupported_output(fx)
    _fx = deepcopy(fx)
    _func, _args = _fx[1], _fx[2:end]
    _y = _func(_args...)
    __exclude_unsupported_output(_y)
end

"""
    __exclude_unsupported_output_internal(y::T, address_set::Set{UInt}) where {T}

For checking if output`y` is a valid Mutable/immutable composite or a primitive type.
Performs a recursive depth first search over the function output `y` with an `isbitstype()` check base case. The visited memory addresses are stored inside `address_set`.
If the set already contains a newly visited address, it errors out indicating an Alais or Circular reference.
Also errors out if `y` is or contains a Pointer.
It is called internally by [`__exclude_unsupported_output(y)`](@ref).
"""
function __exclude_unsupported_output_internal!(y::T, address_set::Set{UInt}) where {T}
    isbitstype(T) && return nothing
    if objectid(y) in address_set
        throw_circular_reference_or_alias_error(y)
    end

    # immutable types are copied on the stack.
    ismutable(y) && push!(address_set, objectid(y))

    # recurse over a composite type's fields.
    for y_sub in fieldnames(T)
        # isdefined() is valid for Mutable Structs, Structs.
        !isdefined(y, y_sub) && continue
        __exclude_unsupported_output_internal!(getfield(y, y_sub), address_set)
    end

    return nothing
end

const _BuiltinArrays = @static VERSION >= v"1.11" ? Union{Array,Memory} : Array

"""
    _copy_to_output!!(dst::T, src::T)

Copy the contents of `src` to `dst`, with zero or minimal new memory allocation. The type of `dst` and `src` must be the same.
Required as Base.copy!() does not work for all supported primal types. For example, `Base.copy!` does not work for `Core.svec`.
"""
_copy_to_output!!(dst::Number, src::Number) = src

# explicit copy for Core.svec
function _copy_to_output!!(dst::SimpleVector, src::SimpleVector)
    return Core.svec(map(_copy_to_output!!, dst, src)...)
end

# copy for Array, Memory
function _copy_to_output!!(dst::P, src::P) where {P<:_BuiltinArrays}
    @inbounds for i in eachindex(src)
        if isassigned(src, i)
            dst[i] = _copy_to_output!!(dst[i], src[i])
        end
    end
    return dst
end

# Tuple, NamedTuple
function _copy_to_output!!(dst::P, src::P) where {P<:Union{Tuple,NamedTuple}}
    isbitstype(P) && return src
    return map(_copy_to_output!!, dst, src)
end

# Handling structs
function _copy_to_output!!(dst::P, src::P) where {P}
    isbitstype(P) && return src
    nf = nfields(P)

    if ismutable(src)
        for src_sub in 1:nf
            if isdefined(src, src_sub)
                # using ccall as setfield! fails for const fields of a mutable struct.
                ccall(
                    :jl_set_nth_field,
                    Cvoid,
                    (Any, Csize_t, Any),
                    dst,
                    src_sub - 1,
                    _copy_to_output!!(getfield(dst, src_sub), getfield(src, src_sub)),
                )
            end
        end

        return dst
    else
        # this allocation is needed for handling undef fields in immutable structs.
        flds = Vector{Any}(undef, nf)
        for src_sub in 1:nf
            if isdefined(src, src_sub)
                flds[src_sub] = _copy_to_output!!(
                    getfield(dst, src_sub), getfield(src, src_sub)
                )
            else
                nf = src_sub - 1  # Assumes if a undefined field is found, all subsequent fields are undefined.
                break
            end
        end

        # when immutable struct object created by non initializing inner constructor. (Base.deepcopy misses this out)
        !isassigned(flds, 1) && return src
        return ccall(:jl_new_structv, Any, (Any, Ptr{Any}, UInt32), P, flds, nf)::P
    end
end

"""
    _copy_output(x::T)

Returns a copy of `x`, of the same type `T`. Allocates new memory for the copy.
Required as Base.copy() does not work for all supported primal types. For example, `Base.copy` does not work for `Core.svec`.
"""
_copy_output(x::SimpleVector) = Core.svec([map(_copy_output, x_sub) for x_sub in x]...)

# Array, Memory
function _copy_output(x::P) where {P<:_BuiltinArrays}
    temp = similar(x)
    Tx = eltype(P)
    @inbounds for i in eachindex(temp)
        if isassigned(x, i)
            temp[i] = _copy_output(x[i])::Tx
        end
    end
    return temp::P
end

# Tuple, NamedTuple
_copy_output(x::Union{Tuple,NamedTuple}) = map(_copy_output, x)::typeof(x)

# mutable composite types, bitstype
function _copy_output(x::P) where {P}
    isbitstype(P) && return x
    nf = nfields(P)

    if ismutable(x)
        _copy_output_mutable_cartesian(x, Val(nf))
    else
        _copy_output_immutable_cartesian(x, Val(nf))
    end
end

@generated function _copy_output_mutable_cartesian(x::P, ::Val{nf}) where {P,nf}
    quote
        temp = ccall(:jl_new_struct_uninit, Any, (Any,), P)::P
        Base.Cartesian.@nexprs(
            $nf,
            i -> if isdefined(x, i)
                ccall(
                    :jl_set_nth_field,
                    Cvoid,
                    (Any, Csize_t, Any),
                    temp,
                    i - 1,
                    _copy_output(getfield(x, i)),
                )
            end
        )
        return temp::P
    end
end

@generated function _copy_output_immutable_cartesian(x::P, ::Val{nf}) where {P,nf}
    quote
        Base.Cartesian.@nif(
            $(nf + 1),
            # Assumes if a undefined field is found, all subsequent fields are undefined.
            i -> !isdefined(x, i),
            i -> _copy_output_immutable_cartesian_upto(x, Val(i - 1)),
        )
    end
end
@generated function _copy_output_immutable_cartesian_upto(x::P, ::Val{idx}) where {P,idx}
    idx == 0 && return :(x)
    return quote
        flds = collect(Any, Base.Cartesian.@ntuple($idx, i -> _copy_output(getfield(x, i))))
        # when immutable struct object created by non initializing inner constructor. (Base.deepcopy misses this out)
        return ccall(:jl_new_structv, Any, (Any, Ptr{Any}, UInt32), P, flds, $idx)::P
    end
end

function __exclude_unsupported_output_internal!(
    y::T, address_set::Set{UInt}
) where {T<:_BuiltinArrays}
    if objectid(y) in address_set
        throw_circular_reference_or_alias_error(y)
    end

    # mutable types are always stored on the heap.
    push!(address_set, objectid(y))

    # recurse over iterable collections.
    for i in eachindex(y)
        # isassigned() is valid for Arrays, Memory.
        !isassigned(y, i) && continue
        __exclude_unsupported_output_internal!(y[i], address_set)
    end

    return nothing
end

function __exclude_unsupported_output_internal!(
    y::Union{Tuple,NamedTuple}, address_set::Set{UInt}
)
    map(Base.Fix2(__exclude_unsupported_output_internal!, address_set), y)
    return nothing
end

# in case f(args...) directly outputs a Ptr{T} or it contains a nested Ptr{T}.
function __exclude_unsupported_output_internal!(y::Ptr, ::Set{UInt})
    return throw_forward_ret_type_error(y)
end

"""
    prepare_pullback_cache(f, x...)

Returns a cache used with [`value_and_pullback!!`](@ref). See that function for more info.
"""
@unstable function prepare_pullback_cache(fx...; kwargs...)

    # Check that the output of `fx` is supported.
    __exclude_func_with_unsupported_output(fx)

    # Construct rule and tangents.
    interp = get_interpreter(ReverseMode)
    rule = build_rrule(interp, Tuple{map(_typeof, fx)...}; kwargs...)
    tangents = map(zero_tangent, fx)

    # Run the rule forwards -- this should do a decent chunk of pre-allocation.
    y, rvs!! = rule(map((x, dx) -> CoDual(x, fdata(dx)), fx, tangents)...)

    # Run reverse-pass in order to reset stacks + state.
    rvs!!(zero_rdata(primal(y)))

    # Construct cache for output. Check that `_copy_to_output!!`ing appears to work.
    y_cache = _copy_output(primal(y))
    return Cache(rule, _copy_to_output!!(y_cache, primal(y)), tangents)
end

"""
    value_and_pullback!!(cache::Cache, ȳ, f, x...)

!!! info
    If `f(x...)` returns a scalar, you should use [`value_and_gradient!!`](@ref), not this
    function.

Computes a 2-tuple. The first element is `f(x...)`, and the second is a tuple containing the
pullback of `f` applied to `ȳ`. The first element is the component of the pullback
associated to any fields of `f`, the second w.r.t the first element of `x`, etc.

There are no restrictions on what `y = f(x...)` is permitted to return. However, `ȳ` must be
an acceptable tangent for `y`. This means that, for example, it must be true that
`tangent_type(typeof(y)) == typeof(ȳ)`.

As with all functionality in Mooncake, if `f` modifes itself or `x`, `value_and_gradient!!`
will return both to their original state as part of the process of computing the gradient.

!!! info
    `cache` must be the output of [`prepare_pullback_cache`](@ref), and (fields of) `f` and
    `x` must be of the same size and shape as those used to construct the `cache`. This is
    to ensure that the gradient can be written to the memory allocated when the `cache` was
    built.

!!! warning
    `cache` owns any mutable state returned by this function, meaning that mutable
    components of values returned by it will be mutated if you run this function again with
    different arguments. Therefore, if you need to keep the values returned by this function
    around over multiple calls to this function with the same `cache`, you should take a
    copy (using `copy` or `deepcopy`) of them before calling again.

# Example Usage
```jldoctest
f(x, y) = sum(x .* y)
x = [2.0, 2.0]
y = [1.0, 1.0]
cache = Mooncake.prepare_pullback_cache(f, x, y)
Mooncake.value_and_pullback!!(cache, 1.0, f, x, y)

# output

(4.0, (NoTangent(), [1.0, 1.0], [2.0, 2.0]))
```
"""
function value_and_pullback!!(cache::Cache, ȳ, f::F, x::Vararg{Any,N}) where {F,N}
    tangents = tuple_map(set_to_zero!!, cache.tangents)
    coduals = tuple_map(CoDual, (f, x...), tangents)
    return __value_and_pullback!!(cache.rule, ȳ, coduals...; y_cache=cache.y_cache)
end

"""
    prepare_gradient_cache(f, x...)

Returns a cache used with [`value_and_gradient!!`](@ref). See that function for more info.
"""
@unstable function prepare_gradient_cache(fx...; kwargs...)
    rule = build_rrule(fx...; kwargs...)
    tangents = map(zero_tangent, fx)
    y, rvs!! = rule(map((x, dx) -> CoDual(x, fdata(dx)), fx, tangents)...)
    primal(y) isa IEEEFloat || throw_val_and_grad_ret_type_error(primal(y))
    rvs!!(zero_tangent(primal(y))) # run reverse-pass to reset stacks + state
    return Cache(rule, nothing, tangents)
end

"""
    value_and_gradient!!(cache::Cache, f, x...)

Computes a 2-tuple. The first element is `f(x...)`, and the second is a tuple containing the
gradient of `f` w.r.t. each argument. The first element is the gradient w.r.t any
differentiable fields of `f`, the second w.r.t the first element of `x`, etc.

Assumes that `f` returns a `Union{Float16, Float32, Float64}`.

As with all functionality in Mooncake, if `f` modifes itself or `x`, `value_and_gradient!!`
will return both to their original state as part of the process of computing the gradient.

!!! info
    `cache` must be the output of [`prepare_gradient_cache`](@ref), and (fields of) `f` and
    `x` must be of the same size and shape as those used to construct the `cache`. This is
    to ensure that the gradient can be written to the memory allocated when the `cache` was
    built.

!!! warning
    `cache` owns any mutable state returned by this function, meaning that mutable
    components of values returned by it will be mutated if you run this function again with
    different arguments. Therefore, if you need to keep the values returned by this function
    around over multiple calls to this function with the same `cache`, you should take a
    copy (using `copy` or `deepcopy`) of them before calling again.

# Example Usage
```jldoctest
f(x, y) = sum(x .* y)
x = [2.0, 2.0]
y = [1.0, 1.0]
cache = prepare_gradient_cache(f, x, y)
value_and_gradient!!(cache, f, x, y)

# output

(4.0, (NoTangent(), [1.0, 1.0], [2.0, 2.0]))
```
"""
function value_and_gradient!!(cache::Cache, f::F, x::Vararg{Any,N}) where {F,N}
    coduals = tuple_map(CoDual, (f, x...), tuple_map(set_to_zero!!, cache.tangents))
    return __value_and_gradient!!(cache.rule, coduals...)
end

"""
    prepare_derivative_cache(f, x...)

Returns a cache used with [`value_and_derivative!!`](@ref). See that function for more info.
"""
@unstable prepare_derivative_cache(fx...; kwargs...) = build_frule(fx...; kwargs...)

"""
    value_and_derivative!!(rule::R, fx::Vararg{Dual,N})

Returns a `Dual` containing the result of applying forward-mode AD to compute the derivative
of the primal in `fx` in the direction of the tangent in `fx`.
"""
value_and_derivative!!(rule::R, fx::Vararg{Dual,N}) where {R,N} = rule(fx...)<|MERGE_RESOLUTION|>--- conflicted
+++ resolved
@@ -198,11 +198,7 @@
     __exclude_unsupported_output(y)
     __exclude_func_with_unsupported_output(fx)
 
-<<<<<<< HEAD
 Required for the robust design of [`value_and_pullback!!`](@ref), [`prepare_pullback_cache`](@ref).
-=======
-Required for the robust design of [`value_and_pullback!!`](@ref), [`prepare_pullback_cache`](@ref).  
->>>>>>> 05cdce12
 Ensures that `y` or returned value of `fx::Tuple{Tf, Targs...}` contains no aliasing, circular references, `Ptr`s or non differentiable datatypes. 
 In the forward pass f(args...) output can only return a "Tree" like datastructure with leaf nodes as primitive types.  
 Refer https://github.com/chalk-lab/Mooncake.jl/issues/517#issuecomment-2715202789 and related issue for details.  
