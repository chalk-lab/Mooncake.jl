--- conflicted
+++ resolved
@@ -231,8 +231,7 @@
 
     # Return code to create a method of is_primitive and a rule.
     ex = quote
-<<<<<<< HEAD
-        Mooncake.is_primitive(::Type{$ctx}, ::Type{<:$sig}) = true
+        Mooncake.is_primitive(::Type{$(esc(ctx))}, ::Type{<:$(esc(sig))}) = true
         $(construct_rrule_def(arg_names, arg_types, where_params, body))
     end
     return esc(ex)
@@ -263,10 +262,6 @@
     ex = quote
         Mooncake.is_primitive(::Type{$ctx}, ::Type{<:$sig}) = true
         $(construct_frule_def(arg_names, arg_types, where_params, body))
-=======
-        Mooncake.is_primitive(::Type{$(esc(ctx))}, ::Type{<:$(esc(sig))}) = true
-        $(construct_def(arg_names, arg_types, where_params, body))
->>>>>>> 8d91ab96
     end
     return ex
 end
