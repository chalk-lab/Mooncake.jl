"""
    module TestTypes

A module containing types and associated utility functionality against which standardised
functionality can be tested. The goal is to provide sufficiently broad coverage of different
kinds of types to provide a high degree of confidence that correctness and performance
of tangent operations generalises to new types found in the wild.
"""
module TestTypes

using Base.Iterators: product
using Core: svec
using ExprTools: combinedef
using ..Mooncake: NoTangent, tangent_type, _typeof

const PRIMALS = Tuple{Bool,Any,Tuple}[]

# Generate all of the composite types against which we might wish to test.
function generate_primals()
    empty!(PRIMALS)
    for n_fields in [0, 1, 2], is_mutable in [true, false]

        # Generate all possible permutations of primitive fields types.
        fields = (
            (type=Float64, primal=1.0, tangent=1.0),
            (type=Int64, primal=1, tangent=NoTangent()),
            (type=Vector{Float64}, primal=ones(2), tangent=ones(2)),
            (type=Vector{Int64}, primal=Int64[1, 1], tangent=fill(NoTangent(), 2)),
        )
        field_combinations = vec(collect(product(fill(fields, n_fields)...)))

        ns_always_def = 0:n_fields

        for fields in field_combinations, n_always_def in ns_always_def
            mutable_str = is_mutable ? "Mutable" : ""
            field_types = map(x -> x.type, fields)
            type_string = join(map(string, field_types), "_")
            name = Symbol("$(mutable_str)Struct_$(type_string)_$(n_always_def)")
            field_names = map(n -> Symbol("x$n"), 1:n_fields)

            # Create the specified type.
            struct_expr = Expr(
                :struct,
                is_mutable,
                name,
                Expr(
                    :block,

                    # Specify fields.
                    map(n -> Expr(:(::), field_names[n], field_types[n]), 1:n_fields)...,

                    # Specify inner constructors.
                    map(n_always_def:n_fields) do n
                        return combinedef(
                            Dict(
                                :head => :function,
                                :name => name,
                                :args => field_names[1:n],
                                :body => Expr(:call, :new, field_names[1:n]...),
                            ),
                        )
                    end...,
                ),
            )
            @eval $(struct_expr)

            t = @eval $name
            for n in n_always_def:n_fields
                interface_only = any(x -> isbitstype(x.type), fields[(n + 1):end])
                fields_copies = map(x -> deepcopy(x.primal), fields[1:n])
                push!(PRIMALS, (interface_only, t, fields_copies))
            end
        end
    end
    return nothing
end

instantiate(test_case) = (test_case[1], test_case[2](test_case[3]...))

end

"""
    module TestUtils

A collection of functions comprising collections of unit tests which check to see if the
interfaces that this package defines have been implemented correctly.
"""
module TestUtils

using Random, Mooncake, Test, InteractiveUtils
using Mooncake:
    CoDual,
    NoTangent,
    rrule!!,
    is_init,
    zero_codual,
    DefaultCtx,
    @is_primitive,
    val,
    is_always_fully_initialised,
    get_tangent_field,
    set_tangent_field!,
    MutableTangent,
    Tangent,
    _typeof,
    rdata,
    NoFData,
    to_fwds,
    uninit_fdata,
    zero_rdata,
    zero_rdata_from_type,
    CannotProduceZeroRDataFromType,
    lazy_zero_rdata,
    instantiate,
    can_produce_zero_rdata_from_type,
    increment_rdata!!,
    fcodual_type,
    verify_fdata_type,
    verify_rdata_type,
    verify_fdata_value,
    verify_rdata_value,
    InvalidFDataException,
    InvalidRDataException,
    uninit_codual,
    lgetfield,
    lsetfield!,
<<<<<<< HEAD
    _increment!!,
    _set_to_zero!!
=======
    CC
>>>>>>> e7ce4ef0

struct Shim end

function test_opt(::Any, args...)
    throw(error("Load JET to use this function."))
end

function report_opt(::Any, tt)
    throw(error("Load JET to use this function."))
end

"""
    has_equal_data(x, y; equal_undefs=true)

Determine if two objects `x` and `y` have equivalent data. If `equal_undefs` 
is `true`, undefined elements in arrays or unassigned fields in structs are 
considered equal.

The main logic is implemented in `has_equal_data_internal`, which is a recursive function
that takes an additional `visited` dictionary to track visited objects and avoid infinite
recursion in cases of circular references.
"""
function has_equal_data(x, y; equal_undefs=true)
    return has_equal_data_internal(x, y, equal_undefs, Dict{Tuple{UInt,UInt},Bool}())
end

function has_equal_data_internal(
    x::Type, y::Type, equal_undefs::Bool, d::Dict{Tuple{UInt,UInt},Bool}
)
    return x == y
end
function has_equal_data_internal(
    x::T, y::T, equal_undefs::Bool, d::Dict{Tuple{UInt,UInt},Bool}
) where {T<:String}
    return x == y
end
function has_equal_data_internal(
    x::Core.TypeName, y::Core.TypeName, equal_undefs::Bool, d::Dict{Tuple{UInt,UInt},Bool}
)
    return x == y
end
function has_equal_data_internal(
    x::P, y::P, equal_undefs::Bool, d::Dict{Tuple{UInt,UInt},Bool}
) where {P<:Base.IEEEFloat}
    return (isapprox(x, y) && !isnan(x)) || (isnan(x) && isnan(y))
end
function has_equal_data_internal(
    x::Module, y::Module, equal_undefs::Bool, d::Dict{Tuple{UInt,UInt},Bool}
)
    return x == y
end
function has_equal_data_internal(
    x::GlobalRef, y::GlobalRef; equal_undefs=true, d::Dict{Tuple{UInt,UInt},Bool}
)
    return x.mod == y.mod && x.name == y.name
end
function has_equal_data_internal(
    x::T, y::T, equal_undefs::Bool, d::Dict{Tuple{UInt,UInt},Bool}
) where {T<:Array}
    size(x) != size(y) && return false

    # The dictionary is used to detect circular references in the data structures.
    # For example, if x.a.a === x and y.a.a === y, we want to consider them to have equal data.
    #
    # When we first encounter a pair of objects:
    # 1. We add them to the dictionary, marking that we've seen them.
    # 2. This doesn't guarantee they're equal, just that we've encountered them.
    #
    # As we recursively compare x and y:
    # - If we see a pair we've seen before, it indicates circular references.
    # - We consider "circular references to itself" as equal data for this subcomponent.
    # - However, other parts of x and y may still differ, so we continue checking.

    id_pair = (objectid(x), objectid(y))
    if haskey(d, id_pair)
        return d[id_pair]
    end

    d[id_pair] = true
    equality = map(1:length(x)) do n
        if isassigned(x, n) != isassigned(y, n)
            return !equal_undefs
        elseif !isassigned(x, n)
            return true
        else
            return has_equal_data_internal(x[n], y[n], equal_undefs, d)
        end
    end
    return all(equality)
end
function has_equal_data_internal(
    x::T, y::T, equal_undefs::Bool, d::Dict{Tuple{UInt,UInt},Bool}
) where {T<:Core.SimpleVector}
    return all(map((a, b) -> has_equal_data_internal(a, b, equal_undefs, d), x, y))
end
function has_equal_data_internal(
    x::T, y::T, equal_undefs::Bool, d::Dict{Tuple{UInt,UInt},Bool}
) where {T}
    isprimitivetype(T) && return isequal(x, y)

    id_pair = (objectid(x), objectid(y))
    if haskey(d, id_pair)
        return d[id_pair]
    end

    d[id_pair] = true

    if ismutabletype(x)
        return all(
            map(fieldnames(T)) do n
                if isdefined(x, n)
                    has_equal_data_internal(
                        getfield(x, n), getfield(y, n), equal_undefs, d
                    )
                else
                    true
                end
            end,
        )
    else
        for n in fieldnames(T)
            if !isdefined(x, n) && !isdefined(y, n)
                continue # consider undefined fields as equal
            elseif isdefined(x, n) && isdefined(y, n)
                if has_equal_data_internal(getfield(x, n), getfield(y, n), equal_undefs, d)
                    continue
                else
                    return false
                end
            else # one is defined and the other is not
                return false
            end
        end
        return true
    end
end
function has_equal_data_internal(
    x::T, y::P, equal_undefs::Bool, d::Dict{Tuple{UInt,UInt},Bool}
) where {T,P}
    return false
end

has_equal_data_up_to_undefs(x::T, y::T) where {T} = has_equal_data(x, y; equal_undefs=false)

const AddressMap = Dict{Ptr{Nothing},Ptr{Nothing}}

"""
    populate_address_map(primal, tangent)

Constructs an empty `AddressMap` and calls `populate_address_map!`.
"""
populate_address_map(primal, tangent) = populate_address_map!(AddressMap(), primal, tangent)

"""
    populate_address_map!(m::AddressMap, primal, tangent)

Fills `m` with pairs mapping from memory addresses in `primal` to corresponding memory
addresses in `tangent`. If the same memory address appears multiple times in `primal`,
throws an `AssertionError` if the same address is not mapped to in `tangent` each time.
"""
function populate_address_map!(m::AddressMap, primal::P, tangent::T) where {P,T}
    isprimitivetype(P) && return m
    T === NoTangent && return m
    T === NoFData && return m
    if ismutabletype(P)
        @assert T <: MutableTangent
        k = pointer_from_objref(primal)
        v = pointer_from_objref(tangent)
        if haskey(m, k)
            @assert m[k] == v
            return m
        end
        m[k] = v
    end
    foreach(fieldnames(P)) do n
        t_field = __get_data_field(tangent, n)
        if isdefined(primal, n) && is_init(t_field)
            populate_address_map!(m, getfield(primal, n), val(t_field))
        elseif isdefined(primal, n) && !is_init(t_field)
            throw(error("unhandled defined-ness"))
        elseif !isdefined(primal, n) && is_init(t_field)
            throw(error("unhandled defined-ness"))
        end
    end
    return m
end

__get_data_field(t::Union{Tangent,MutableTangent}, n) = getfield(t.fields, n)
__get_data_field(t::Union{Mooncake.FData,Mooncake.RData}, n) = getfield(t.data, n)

function populate_address_map!(m::AddressMap, p::P, t) where {P<:Union{Tuple,NamedTuple}}
    t isa NoFData && return m
    t isa NoTangent && return m
    foreach(n -> populate_address_map!(m, getfield(p, n), getfield(t, n)), fieldnames(P))
    return m
end

function populate_address_map!(m::AddressMap, p::Array, t::Array)
    k = pointer_from_objref(p)
    v = pointer_from_objref(t)
    if haskey(m, k)
        @assert m[k] == v
        return m
    end
    m[k] = v
    foreach(n -> isassigned(p, n) && populate_address_map!(m, p[n], t[n]), eachindex(p))
    return m
end

function populate_address_map!(m::AddressMap, p::Core.SimpleVector, t::Vector{Any})
    k = pointer_from_objref(p)
    v = pointer_from_objref(t)
    if haskey(m, k)
        @assert m[k] == v
        return m
    end
    m[k] = v
    foreach(n -> populate_address_map!(m, p[n], t[n]), eachindex(p))
    return m
end

populate_address_map!(m::AddressMap, p::Union{Core.TypeName,Type,Symbol,String}, t) = m

"""
    address_maps_are_consistent(x::AddressMap, y::AddressMap)

`true` if all keys in both `x` and `y` map to the same values. i.e. if any key appears in
both `x` and `y`, and the corresponding value is not the same in both `x` and `y`, return
`false`.
"""
function address_maps_are_consistent(x::AddressMap, y::AddressMap)
    return all(map(k -> x[k] == y[k], collect(intersect(keys(x), keys(y)))))
end

# Assumes that the interface has been tested, and we can simply check for numerical issues.
function test_rule_correctness(rng::AbstractRNG, x_x̄...; rule, unsafe_perturb::Bool)
    @nospecialize rng x_x̄

    x_x̄ = map(_deepcopy, x_x̄) # defensive copy

    # Run original function on deep-copies of inputs.
    x = map(primal, x_x̄)
    x̄ = map(tangent, x_x̄)

    # Run primal, and ensure that we still have access to mutated inputs afterwards.
    x_primal = _deepcopy(x)
    y_primal = x_primal[1](x_primal[2:end]...)

    # Use finite differences to estimate vjps. Compute the estimate at a range of different
    # step sizes. We'll just require that one of them ends up being close to what AD gives.
    ẋ = map(_x -> randn_tangent(rng, _x), x)
    fd_results = map([1e-2, 1e-3, 1e-4, 1e-5, 1e-6, 1e-7, 1e-8]) do ε
        x′_l = _add_to_primal(x, _scale(ε, ẋ), unsafe_perturb)
        y′_l = x′_l[1](x′_l[2:end]...)
        x′_r = _add_to_primal(x, _scale(-ε, ẋ), unsafe_perturb)
        y′_r = x′_r[1](x′_r[2:end]...)
        return (
            ẏ=_scale(1 / 2ε, _diff(y′_l, y′_r)),
            ẋ_post=map((_x′, _x_p) -> _scale(1 / 2ε, _diff(_x′, _x_p)), x′_l, x′_r),
        )
    end

    # Run rule on copies of `f` and `x`. We use randomly generated tangents so that we
    # can later verify that non-zero values do not get propagated by the rule.
    x̄_zero = map(zero_tangent, x)
    x̄_fwds = map(Mooncake.fdata, x̄_zero)
    x_x̄_rule = map((x, x̄_f) -> fcodual_type(_typeof(x))(_deepcopy(x), x̄_f), x, x̄_fwds)
    inputs_address_map = populate_address_map(
        map(primal, x_x̄_rule), map(tangent, x_x̄_rule)
    )
    y_ȳ_rule, pb!! = rule(x_x̄_rule...)

    # Verify that inputs / outputs are the same under `f` and its rrule.
    @test has_equal_data(x_primal, map(primal, x_x̄_rule))
    @test has_equal_data(y_primal, primal(y_ȳ_rule))

    # Query both `x_x̄` and `y`, because `x_x̄` may have been mutated by `f`.
    outputs_address_map = populate_address_map(
        (map(primal, x_x̄_rule)..., primal(y_ȳ_rule)),
        (map(tangent, x_x̄_rule)..., tangent(y_ȳ_rule)),
    )
    @test address_maps_are_consistent(inputs_address_map, outputs_address_map)

    # Run reverse-pass.
    ȳ_delta = randn_tangent(rng, primal(y_ȳ_rule))
    x̄_delta = map(Base.Fix1(randn_tangent, rng) ∘ primal, x_x̄_rule)

    ȳ_init = set_to_zero!!(zero_tangent(primal(y_ȳ_rule), tangent(y_ȳ_rule)))
    x̄_init = map(set_to_zero!!, x̄_zero)
    ȳ = increment!!(ȳ_init, ȳ_delta)
    map(increment!!, x̄_init, x̄_delta)
    x̄_rvs_inc = pb!!(Mooncake.rdata(ȳ))
    x̄_rvs = increment!!(map(rdata, x̄_delta), x̄_rvs_inc)
    x̄ = map(tangent, x̄_fwds, x̄_rvs)

    # Check that inputs have been returned to their original value.
    @test all(map(has_equal_data_up_to_undefs, x, map(primal, x_x̄_rule)))

    # Pullbacks increment, so have to compare to the incremented quantity. Require only one
    # precision to be close to the answer AD gives. i.e. prove that there exists a step size
    # such that AD and central differences agree on the answer.
    isapprox_results = map(fd_results) do result
        ẏ, ẋ_post = result
        return isapprox(
            _dot(ȳ_delta, ẏ) + _dot(x̄_delta, ẋ_post),
            _dot(x̄, ẋ);
            rtol=1e-3,
            atol=1e-3,
        )
    end
    @test any(isapprox_results)
end

get_address(x) = ismutable(x) ? pointer_from_objref(x) : nothing

_deepcopy(x) = deepcopy(x)
_deepcopy(x::Module) = x

rrule_output_type(::Type{Ty}) where {Ty} = Tuple{Mooncake.fcodual_type(Ty),Any}

function test_rrule_interface(f_f̄, x_x̄...; rule)
    @nospecialize f_f̄ x_x̄

    # Pull out primals and run primal computation.
    f = primal(f_f̄)
    f̄ = tangent(f_f̄)
    x_x̄ = map(_deepcopy, x_x̄)
    x = map(primal, x_x̄)
    x̄ = map(tangent, x_x̄)

    # Run the primal programme. Bail out early if this doesn't work.
    y = try
        f(deepcopy(x)...)
    catch e
        display(e)
        println()
        throw(ArgumentError("Primal evaluation does not work."))
    end

    # Check that input types are valid.
    @test _typeof(tangent(f_f̄)) == tangent_type(_typeof(primal(f_f̄)))
    for x_x̄ in x_x̄
        @test _typeof(tangent(x_x̄)) == tangent_type(_typeof(primal(x_x̄)))
    end

    # Extract the forwards-data from the tangents.
    f_fwds = to_fwds(f_f̄)
    x_fwds = map(to_fwds, x_x̄)

    # Run the rrule, check it has output a thing of the correct type, and extract results.
    # Throw a meaningful exception if the rrule doesn't run at all.
    x_addresses = map(get_address, x)
    rrule_ret = try
        rule(f_fwds, x_fwds...)
    catch e
        display(e)
        println()
        throw(
            ArgumentError(
                "rule for $(_typeof(f_fwds)) with argument types $(_typeof(x_fwds)) does not run.",
            ),
        )
    end
    @test rrule_ret isa rrule_output_type(_typeof(y))
    y_ȳ, pb!! = rrule_ret

    # Check that returned fdata type is correct.
    @test typeof(y_ȳ.dx) == fdata_type(tangent_type(typeof(y_ȳ.x)))
    @test Mooncake._verify_fdata_value(y_ȳ.x, y_ȳ.dx) === nothing

    # Run the reverse-pass. Throw a meaningful exception if it doesn't run at all.
    ȳ = Mooncake.rdata(zero_tangent(primal(y_ȳ), tangent(y_ȳ)))
    f̄_new, x̄_new... = try
        pb!!(ȳ)
    catch e
        display(e)
        println()
        throw(
            ArgumentError(
                "pullback for $(_typeof(f_f̄)) with argument types $(_typeof(x_x̄)) does not run.",
            ),
        )
    end

    # Check that the pullback returns the correct number of things.
    @test length(x̄_new) == length(x_fwds)

    # Check that memory addresses have remained constant under pb!!.
    new_x_addresses = map(get_address, x)
    @test all(map(==, x_addresses, new_x_addresses))

    # Check the tangent types output by the reverse-pass, and that memory addresses of
    # mutable objects have remained constant.
    @test _typeof(f̄_new) == _typeof(rdata(f̄))
    @test all(map((a, b) -> _typeof(a) == _typeof(rdata(b)), x̄_new, x̄))
end

function __forwards_and_backwards(rule, x_x̄::Vararg{Any,N}) where {N}
    out, pb!! = rule(x_x̄...)
    return pb!!(Mooncake.zero_rdata(primal(out)))
end

function test_rrule_performance(
    performance_checks_flag::Symbol, rule::R, f_f̄::F, x_x̄::Vararg{Any,N}
) where {R,F,N}

    # Verify that a valid performance flag has been passed.
    valid_flags = (:none, :stability, :allocs, :stability_and_allocs)
    if !in(performance_checks_flag, valid_flags)
        throw(
            ArgumentError(
                "performance_checks=$performance_checks_flag. Must be one of $valid_flags"
            ),
        )
    end
    performance_checks_flag == :none && return nothing

    if performance_checks_flag in (:stability, :stability_and_allocs)

        # Test primal stability.
        test_opt(Shim(), primal(f_f̄), map(_typeof ∘ primal, x_x̄))

        # Test forwards-pass stability.
        test_opt(Shim(), rule, (_typeof(to_fwds(f_f̄)), map(_typeof ∘ to_fwds, x_x̄)...))

        # Test reverse-pass stability.
        y_ȳ, pb!! = rule(to_fwds(f_f̄), map(to_fwds, _deepcopy(x_x̄))...)
        rvs_data = Mooncake.rdata(zero_tangent(primal(y_ȳ), tangent(y_ȳ)))
        test_opt(Shim(), pb!!, (_typeof(rvs_data),))
    end

    if performance_checks_flag in (:allocs, :stability_and_allocs)
        f = primal(f_f̄)
        x = map(primal, x_x̄)

        # Test allocations in primal.
        f(x...)
        @test (@allocations f(x...)) == 0

        # Test allocations in round-trip.
        f_f̄_fwds = to_fwds(f_f̄)
        x_x̄_fwds = map(to_fwds, x_x̄)
        __forwards_and_backwards(rule, f_f̄_fwds, x_x̄_fwds...)
        @test (@allocations __forwards_and_backwards(rule, f_f̄_fwds, x_x̄_fwds...)) == 0
    end
end

__get_primals(xs) = map(x -> x isa CoDual ? primal(x) : x, xs)

"""
    test_rule(
        rng, x...;
        interface_only=false,
        is_primitive::Bool=true,
        perf_flag::Symbol=:none,
        interp::Mooncake.MooncakeInterpreter=Mooncake.get_interpreter(),
        debug_mode::Bool=false,
        unsafe_perturb::Bool=false,
    )

Run standardised tests on the `rule` for `x`.
The first element of `x` should be the primal function to test, and each other element a
positional argument.
In most cases, elements of `x` can just be the primal values, and `randn_tangent` can be
relied upon to generate an appropriate tangent to test. Some notable exceptions exist
though, in partcular `Ptr`s. In this case, the argument for which `randn_tangent` cannot be
readily defined should be a `CoDual` containing the primal, and a _manually_ constructed
tangent field.

This function uses [`Mooncake.build_rrule`](@ref) to construct a rule. This will use an
`rrule!!` if one exists, and derive a rule otherwise.

# Arguments
- `rng::AbstractRNG`: a random number generator
- `x...`: the function (first element) and its arguments (the remainder)

# Keyword Arguments
- `interface_only::Bool=false`: test only that the interface is satisfied, without testing
    correctness. This should generally be set to `false` (the default value), and only
    enabled if the testing infrastructure is unable to test correctness for some reason
    e.g. the returned value of the function is a `Ptr`, and appropriate tangents cannot,
    therefore, be generated for it automatically.
- `is_primitive::Bool=true`: check whether the thing that you are testing has a hand-written
    `rrule!!`. This option is helpful if you are testing a new `rrule!!`, as it enables you
    to verify that your method of `is_primitive` has returned the correct value, and that
    you are actually testing a method of the `rrule!!` function -- a common mistake when
    authoring a new `rrule!!` is to implement `is_primitive` incorrectly and to accidentally
    wind up testing a rule which Mooncake has derived, as opposed to the one that you have
    written. If you are testing something for which you have not
    hand-written an `rrule!!`, or which you do not care whether it has a hand-written
    `rrule!!` or not, you should set it to `false`.
- `perf_flag::Symbol=:none`: the value of this symbol determines what kind of performance
    tests should be performed. By default, none are performed. If you believe that a rule
    should be allocation-free (iff the primal is allocation free), set this to `:allocs`. If
    you hand-write an `rrule!!` and believe that your test case should be type stable, set
    this to `:stability` (at present we cannot verify whether a derived rule is type stable
    for technical reasons). If you believe that a hand-written rule should be _both_
    allocation-free and type-stable, set this to `:stability_and_allocs`.
- `interp::Mooncake.MooncakeInterpreter=Mooncake.get_interpreter()`: the abstract
    interpreter to be used when testing this rule. The default should generally be used.
- `debug_mode::Bool=false`: whether or not the rule should be tested in debug mode.
    Typically this should be left at its default `false` value, but if you are finding that
    the tests are failing for a given rule, you may wish to temporarily set it to `true` in
    order to get access to additional information and automated testing.
- `unsafe_perturb::Bool=false`: value passed as the third argument to `_add_to_primal`.
    Should usually be left `false` -- consult the docstring for `_add_to_primal` for more
    info on when you might wish to set it to `true`.
"""
function test_rule(
    rng::AbstractRNG,
    x...;
    interface_only::Bool=false,
    is_primitive::Bool=true,
    perf_flag::Symbol=:none,
    interp::Mooncake.MooncakeInterpreter=Mooncake.get_interpreter(),
    debug_mode::Bool=false,
    unsafe_perturb::Bool=false,
)
    @nospecialize rng x

    # Construct the rule.
    sig = _typeof(__get_primals(x))
    rule = Mooncake.build_rrule(interp, sig; debug_mode)

    # If something is primitive, then the rule should be `rrule!!`.
    is_primitive && @test rule == (debug_mode ? Mooncake.DebugRRule(rrule!!) : rrule!!)

    # Generate random tangents for anything that is not already a CoDual.
    x_x̄ = map(x -> if x isa CoDual
        x
    elseif interface_only
        uninit_codual(x)
    else
        zero_codual(x)
    end, x)

    # Test that the interface is basically satisfied (checks types / memory addresses).
    test_rrule_interface(x_x̄...; rule)

    # Test that answers are numerically correct / consistent.
    interface_only || test_rule_correctness(rng, x_x̄...; rule, unsafe_perturb)

    # Test the performance of the rule.
    test_rrule_performance(perf_flag, rule, x_x̄...)

    # Test the interface again, in order to verify that caching is working correctly.
    return test_rrule_interface(x_x̄...; rule=Mooncake.build_rrule(interp, sig; debug_mode))
end

function run_hand_written_rrule!!_test_cases(rng_ctor, v::Val)
    test_cases, memory = Mooncake.generate_hand_written_rrule!!_test_cases(rng_ctor, v)
    GC.@preserve memory @testset "$f, $(_typeof(x))" for (
        interface_only, perf_flag, _, f, x...
    ) in test_cases
        test_rule(rng_ctor(123), f, x...; interface_only, perf_flag)
    end
end

function run_derived_rrule!!_test_cases(rng_ctor, v::Val)
    test_cases, memory = Mooncake.generate_derived_rrule!!_test_cases(rng_ctor, v)
    GC.@preserve memory @testset "$f, $(typeof(x))" for (
        interface_only, perf_flag, _, f, x...
    ) in test_cases
        test_rule(rng_ctor(123), f, x...; interface_only, perf_flag, is_primitive=false)
    end
end

function run_rrule!!_test_cases(rng_ctor, v::Val)
    run_hand_written_rrule!!_test_cases(rng_ctor, v)
    return run_derived_rrule!!_test_cases(rng_ctor, v)
end

#
# Test that some basic operations work on a given type.
#

generate_args(::typeof(===), x) = [(x, 0.0), (1.0, x)]
function generate_args(::typeof(Core.ifelse), x)
    return [(true, x, 0.0), (false, x, 0.0), (true, 0.0, x), (false, 0.0, x)]
end
generate_args(::typeof(Core.sizeof), x) = [(x,)]
generate_args(::typeof(Core.svec), x) = [(x,), (x, x)]
function generate_args(::typeof(getfield), x)
    syms = filter(f -> isdefined(x, f), fieldnames(_typeof(x)))
    fs = vcat(syms..., eachindex(syms)...)
    return vcat(map(n -> (x, n), fs), map(n -> (x, n, :not_atomic), fs))
end
function generate_args(::typeof(lgetfield), x)
    syms = filter(f -> isdefined(x, f), fieldnames(_typeof(x)))
    fs = vcat(syms..., eachindex(syms)...)
    return vcat(map(n -> (x, Val(n)), fs), map(n -> (x, Val(n), Val(:not_atomic)), fs))
end

_new_excluded(::Type) = false
_new_excluded(::Type{<:Union{String}}) = true

@static if VERSION < v"1.11-"
    # Prior to 1.11, Arrays are special objects, with special constructors that don't
    # involve calling the `:new` instruction. From 1.11 onwards, they behave more like
    # regular mutable composite types, so calling `_new_` becomes meaningful.
    _new_excluded(::Type{<:Array}) = true
else
    # Memory and MemoryRef appeared in 1.11. Neither are constructed in the usual manner
    # via the `:new` instruction, but rather by a variety of built-ins and `ccall`s.
    # Consequently, it does not make sense to call `_new_` on them -- while this _can_ be
    # made to work, it typically yields segfaults in very short order, and I _believe_ it
    # should never occur in practice.
    _new_excluded(::Type{<:Union{Memory,MemoryRef}}) = true
end

function generate_args(::typeof(Mooncake._new_), x)
    _new_excluded(_typeof(x)) && return []
    syms = filter(f -> isdefined(x, f), fieldnames(_typeof(x)))
    field_values = map(sym -> getfield(x, sym), syms)
    return [(_typeof(x), field_values...)]
end
generate_args(::typeof(isa), x) = [(x, Float64), (x, Int), (x, _typeof(x))]
function generate_args(::typeof(setfield!), x)
    names = filter(fieldnames(_typeof(x))) do f
        return !isconst(_typeof(x), f) && isdefined(x, f)
    end
    return map(n -> (x, n, getfield(x, n)), vcat(names..., eachindex(names)...))
end
function generate_args(::typeof(lsetfield!), x)
    names = filter(fieldnames(_typeof(x))) do f
        return !isconst(_typeof(x), f) && isdefined(x, f)
    end
    return map(n -> (x, Val(n), getfield(x, n)), vcat(names..., eachindex(names)...))
end
generate_args(::typeof(tuple), x) = [(x,), (x, x), (x, x, x)]
generate_args(::typeof(typeassert), x) = [(x, _typeof(x))]
generate_args(::typeof(typeof), x) = [(x,)]

function functions_for_all_types()
    return [===, Core.ifelse, Core.sizeof, isa, tuple, typeassert, typeof]
end

function functions_for_structs()
    return vcat(functions_for_all_types(), [getfield, lgetfield, Mooncake._new_])
end

function functions_for_mutable_structs()
    return vcat(
        functions_for_structs(),
        [setfield!, lsetfield!],# modifyfield!, replacefield!, swapfield!],
    )
end

"""
    test_rule_and_type_interactions(rng::AbstractRNG, x)

Check that a collection of standard functions for which we _ought_ to have a working rrule
for `x` work, and produce the correct answer. For example, the `rrule!!` for `typeof` should
work correctly on any type, we should have a working rule for `getfield` for any
struct-type, and we should have a rule for `setfield!` for any mutable struct type.

The purpose of this test is to ensure that, for any given `x`, the full range of primitive
functions that _ought_ to work on it, do indeed work on it.
"""
function test_rule_and_type_interactions(rng::AbstractRNG, p::P) where {P}
    @nospecialize rng p

    # Generate standard test cases.
    fs = if ismutabletype(P)
        functions_for_mutable_structs()
    elseif isstructtype(P)
        functions_for_structs()
    else
        functions_for_all_types()
    end

    # Run standardised tests for all functions.
    @testset "$f" for f in fs
        arg_sets = generate_args(f, p)
        @testset for args in arg_sets
            test_rule(
                rng,
                f,
                args...;
                interface_only=true,
                is_primitive=true,
                perf_flag=:none,
                interp=Mooncake.get_interpreter(),
            )
        end
    end
end

"""
    test_tangent_type(primal_type, expected_tangent_type)

Checks that `tangent_type(primal_type)` yields `expected_tangent_type`, and that everything
infers / optimises away, and that the effects are as expected.
"""
function test_tangent_type(primal_type::Type, expected_tangent_type::Type)
    @test tangent_type(primal_type) == expected_tangent_type
    effects = Base.infer_effects(tangent_type, (Type{expected_tangent_type},))
    @test effects.consistent == CC.ALWAYS_TRUE
    @test effects.effect_free == CC.ALWAYS_TRUE
    @test effects.nothrow
    @test effects.terminates
    return test_opt(Shim(), tangent_type, Tuple{_typeof(primal_type)})
end

"""
    test_tangent_consistency(rng::AbstractRNG, p::P; interface_only=false) where {P}

Like `test_tangent`, but relies on `zero_tangent` and `randn_tangent` to generate test
cases. Consequently, it is not possible to verify that `increment!!` produces the correct
numbers in an absolute sense, only that all operations are self-consistent and have the
performance one would expect of them.

Setting `interface_only` to `true` turns off all numerical correctness checks. This is
useful when `p` contains uninitialised isbits data, whose value is non-deterministic.
This happens for `Array`s of isbits data, and in composite types with uninitialised isbits
fields. In such situations, it still makes sense to test the performance of tangent
generation and incrementation operations, but owing to the non-determinism it makes no sense
to check their numerical correctness. 
"""
function test_tangent_consistency(rng::AbstractRNG, p::P; interface_only=false) where {P}
    @nospecialize rng p

    # Test that basic interface works.
    T = tangent_type(P)
    @test T isa Type
    z = zero_tangent(p)
    @test z isa T
    t = randn_tangent(rng, p)
    @test t isa T
    test_equality_comparison(p)
    test_equality_comparison(t)

    # Check that `tangent_type` is performant.
    test_tangent_type(P, T)

    # Check that zero_tangent isn't obviously non-deterministic.
    @test has_equal_data(z, Mooncake.zero_tangent(p))

    # Check that ismutabletype(P) => ismutabletype(T)
    if ismutabletype(P) && !(T == NoTangent)
        @test ismutabletype(T)
    end

    # Call this, rather than `increment!!`, to ensure that a method exists for
    # `_increment!!` for `p`, not just `increment!!`.
    fresh_inc!!(x, y) = Mooncake._increment!!(IdSet{Any}(), x, y)

    # Verify z is zero via its action on t.
    zc = deepcopy([z])[1]
    tc = deepcopy([t])[1]
    @show "adding zeros"
    @test has_equal_data(@inferred(fresh_inc!!(zc, zc)), zc)
    # @show "done adding zeros"
    # display(zc)
    # println()
    # display(tc)
    # println()
    # println("hmm")
    # display(fresh_inc!!(deepcopy(zc), deepcopy(tc)))
    # println()
    # println("hmm2")
    @test has_equal_data(fresh_inc!!(zc, tc), tc)
    # @test has_equal_data(fresh_inc!!(tc, zc), tc)

    # # increment!! preserves types.
    # @test fresh_inc!!(zc, zc) isa T
    # @test fresh_inc!!(zc, tc) isa T
    # @test fresh_inc!!(tc, zc) isa T

    # # The output of `increment!!` for a mutable type must have the property that the first
    # # argument === the returned value.
    # if ismutabletype(P)
    #     @test fresh_inc!!(zc, zc) === zc
    #     @test fresh_inc!!(tc, zc) === tc
    #     @test fresh_inc!!(zc, tc) === zc
    #     @test fresh_inc!!(tc, tc) === tc
    # end

    # # If t isn't the zero element, then adding it to itself must change its value.
    # if !has_equal_data(t, z) && !ismutabletype(P)
    #     tc′ = fresh_inc!!(tc, tc)
    #     @test tc === tc′ || !has_equal_data(tc′, tc)
    # end

    # # Setting to zero equals zero.
    # @test has_equal_data(_set_to_zero!!(IdSet{Any}(), tc), z)
    # @test has_equal_data(set_to_zero!!(tc), z)
    # if ismutabletype(P)
    #     @test set_to_zero!!(tc) === tc
    # end

    # z = zero_tangent(p)
    # r = randn_tangent(rng, p)

    # # Check set_tangent_field if mutable.
    # t isa MutableTangent && test_set_tangent_field!_correctness(deepcopy(t), deepcopy(z))

    # # Verify that operations required for finite difference testing to run, and produce the
    # # correct output type.
    # @test _add_to_primal(p, t, true) isa P
    # @test _diff(p, p) isa T
    # @test _dot(t, t) isa Float64
    # @test _scale(11.0, t) isa T
    # @test populate_address_map(p, t) isa AddressMap

    # # Run some basic numerical sanity checks on the output the functions required for finite
    # # difference testing. These are necessary but insufficient conditions.
    # if !interface_only
    #     @test has_equal_data(_add_to_primal(p, z, true), p)
    #     if !has_equal_data(z, r)
    #         @test !has_equal_data(_add_to_primal(p, r, true), p)
    #     end
    #     @test has_equal_data(_diff(p, p), zero_tangent(p))
    # end
    # @test _dot(t, t) >= 0.0
    # @test _dot(t, zero_tangent(p)) == 0.0
    # @test _dot(t, increment!!(deepcopy(t), t)) ≈ 2 * _dot(t, t)
    # @test has_equal_data(_scale(1.0, t), t)
    # @test has_equal_data(_scale(2.0, t), increment!!(deepcopy(t), t))
end

function test_set_tangent_field!_correctness(t1::T, t2::T) where {T<:MutableTangent}
    Tfields = _typeof(t1.fields)
    for n in 1:fieldcount(Tfields)
        !Mooncake.is_init(t2.fields[n]) && continue
        v = get_tangent_field(t2, n)

        # Int form.
        v′ = Mooncake.set_tangent_field!(t1, n, v)
        @test v′ === v
        @test Mooncake.get_tangent_field(t1, n) === v

        # Symbol form.
        s = fieldname(Tfields, n)
        g = Mooncake.set_tangent_field!(t1, s, v)
        @test g === v
        @test Mooncake.get_tangent_field(t1, n) === v
    end
end

function check_allocs(::Any, f::F, x::Vararg{Any,N}) where {F,N}
    throw(error("Load AllocCheck.jl to use this functionality."))
end

"""
    test_tangent_performance(rng::AbstractRNG, p::P) where {P}

Runs a variety of performance-related tests on tangents. These tests constitute a set of
necessary conditions for good overall performance.

The performance model in a few cases is a little bit complicated, because it depends on
various properties of the type in question (is it mutable, are its fields mutable, are all
of its fields necessarily defined, etc), so the source code should be consulted for precise
details.

*Note:* this function assumes that the tangent interface is implemented correctly for `p`.
To verify that this is the case, ensure that all tests in either `test_tangent` or
`test_tangent_consistency` pass.
"""
function test_tangent_performance(rng::AbstractRNG, p::P) where {P}

    # Should definitely infer, because tangent type must be known statically from primal.
    z = @inferred zero_tangent(p)
    t = @inferred randn_tangent(rng, p)

    # Computing the tangent type must always be type stable and allocation-free.
    @inferred tangent_type(P)
    @test (@allocations tangent_type(P)) == 0

    # Check there are no allocations when there ought not to be.
    if !__tangent_generation_should_allocate(P)
        test_opt(Shim(), Tuple{typeof(zero_tangent),P})
        test_opt(Shim(), Tuple{typeof(randn_tangent),Xoshiro,P})
    end

    # `increment!!` should always infer.
    @inferred increment!!(t, z)
    @inferred increment!!(z, t)
    @inferred increment!!(t, t)
    @inferred increment!!(z, z)

    # Unfortunately, `increment!!` does occassionally allocate at the minute due to the
    # way we're handling partial initialisation. Hopefully this will change in the future.
    __increment_should_allocate(P) || test_allocations(t, z)

    # set_tangent_field! should never allocate.
    t isa MutableTangent && test_set_tangent_field!_performance(t, z)
    return t isa Union{MutableTangent,Tangent} && test_get_tangent_field_performance(t)
end

function test_allocations(t::T, z::T) where {T}
    check_allocs(Shim(), _increment!!, Mooncake.NoCache(), t, t)
    check_allocs(Shim(), _increment!!, Mooncake.NoCache(), t, z)
    check_allocs(Shim(), _increment!!, Mooncake.NoCache(), z, t)
    return check_allocs(Shim(), _increment!!, Mooncake.NoCache(), z, z)
end

_set_tangent_field!(x, ::Val{i}, v) where {i} = set_tangent_field!(x, i, v)
_get_tangent_field(x, ::Val{i}) where {i} = get_tangent_field(x, i)

function test_set_tangent_field!_performance(t1::T, t2::T) where {V,T<:MutableTangent{V}}
    for n in 1:fieldcount(V)
        !is_init(t2.fields[n]) && continue
        v = get_tangent_field(t2, n)

        # Int mode.
        _set_tangent_field!(t1, Val(n), v)
        report_opt(Shim(), Tuple{typeof(_set_tangent_field!),typeof(t1),Val{n},typeof(v)})

        if all(n -> !(fieldtype(V, n) <: Mooncake.PossiblyUninitTangent), 1:fieldcount(V))
            i = Val(n)
            _set_tangent_field!(t1, i, v)
            @test count_allocs(_set_tangent_field!, t1, i, v) == 0
        end

        # Symbol mode.
        s = Val(fieldname(V, n))
        @inferred _set_tangent_field!(t1, s, v)
        report_opt(
            Shim(), Tuple{typeof(_set_tangent_field!),typeof(t1),typeof(s),typeof(v)}
        )

        if all(n -> !(fieldtype(V, n) <: Mooncake.PossiblyUninitTangent), 1:fieldcount(V))
            _set_tangent_field!(t1, s, v)
            @test count_allocs(_set_tangent_field!, t1, s, v) == 0
        end
    end
end

function test_get_tangent_field_performance(t::Union{MutableTangent,Tangent})
    V = Mooncake._typeof(t.fields)
    for n in 1:fieldcount(V)
        !is_init(t.fields[n]) && continue
        Tfield = fieldtype(Mooncake.fields_type(Mooncake._typeof(t)), n)
        !__is_completely_stable_type(Tfield) && continue

        # Int mode.
        i = Val(n)
        report_opt(Shim(), Tuple{typeof(_get_tangent_field),typeof(t),typeof(i)})
        @inferred _get_tangent_field(t, i)
        @test count_allocs(_get_tangent_field, t, i) == 0

        # Symbol mode.
        s = Val(fieldname(V, n))
        report_opt(Shim(), Tuple{typeof(_get_tangent_field),typeof(t),typeof(s)})
        @inferred _get_tangent_field(t, s)
        @test count_allocs(_get_tangent_field, t, s) == 0
    end
end

# Function barrier to ensure inference in value types.
function count_allocs(f::F, x::Vararg{Any,N}) where {F,N}
    @allocations f(x...)
end

# Returns true if both `zero_tangent` and `randn_tangent` should allocate when run on
# an object of type `P`.
function __tangent_generation_should_allocate(::Type{P}) where {P}
    (!isconcretetype(P) || isabstracttype(P)) && return true
    (fieldcount(P) == 0 && !ismutabletype(P)) && return false
    return ismutabletype(P) || any(__tangent_generation_should_allocate, fieldtypes(P))
end

__tangent_generation_should_allocate(::Type{P}) where {P<:Array} = true

function __increment_should_allocate(::Type{P}) where {P}
    return any(tt -> tt <: PossiblyUninitTangent, Mooncake.tangent_field_types(P))
end
__increment_should_allocate(::Type{Core.SimpleVector}) = true
__increment_should_allocate(::Type{<:Array{Any}}) = true

function __is_completely_stable_type(::Type{P}) where {P}
    (!isconcretetype(P) || isabstracttype(P)) && return false
    isprimitivetype(P) && return true
    return all(__is_completely_stable_type, fieldtypes(P))
end

"""
    test_tangent(rng::AbstractRNG, p::P, x::T, y::T, z_target::T) where {P, T}

Verify that primal `p` with tangents `z_target`, `x`, and `y`, satisfies the tangent
interface. If these tests pass, then it should be possible to write rules for primals
of type `P`, and to test them using [`test_rule`](@ref).

It should be the case that `z_target` == `increment!!(x, y)`.

As always, there are limits to the errors that these tests can identify -- they form
necessary but not sufficient conditions for the correctness of your code.
"""
function test_tangent(
    rng::AbstractRNG, p::P, x::T, y::T, z_target::T; interface_only, perf=true
) where {P,T}
    @nospecialize rng p x y z_target

    # Check the interface.
    test_tangent_consistency(rng, p; interface_only=false)

    # Is the tangent_type of `P` what we expected?
    @test tangent_type(P) == T

    # Check that zero_tangent infers.
    @inferred Mooncake.zero_tangent(p)

    # Verify that adding together `x` and `y` gives the value the user expected.
    z_pred = increment!!(x, y)
    @test has_equal_data(z_pred, z_target)
    if ismutabletype(P)
        @test z_pred === x
    end

    # Check performance is as expected.
    return perf && test_tangent_performance(rng, p)
end

function test_tangent(rng::AbstractRNG, p::P; interface_only=false, perf=true) where {P}
    test_tangent_consistency(rng, p; interface_only)
    return perf && test_tangent_performance(rng, p)
end

function test_equality_comparison(x)
    @nospecialize x
    @test has_equal_data(x, x) isa Bool
    @test has_equal_data_up_to_undefs(x, x) isa Bool
    @test has_equal_data(x, x)
    @test has_equal_data_up_to_undefs(x, x)
end

"""
    test_fwds_rvs_data(rng::AbstractRNG, p::P) where {P}

Verify that the forwards data and reverse data functionality associated to primal `p` works
correctly.
"""
function test_fwds_rvs_data(rng::AbstractRNG, p::P) where {P}

    # Check that fdata_type and rdata_type run and produce types.
    T = tangent_type(P)
    F = Mooncake.fdata_type(T)
    @test F isa Type
    check_allocs(Shim(), Mooncake.fdata_type, T)
    R = Mooncake.rdata_type(T)
    @test R isa Type
    check_allocs(Shim(), Mooncake.rdata_type, T)

    # Check that fdata and rdata produce the correct types.
    t = randn_tangent(rng, p)
    f = Mooncake.fdata(t)
    @test f isa F
    r = Mooncake.rdata(t)
    @test r isa R

    # Check that fdata / rdata validation functionality doesn't error on valid fdata / rdata
    # and does error on obviously wrong fdata / rdata.
    @test verify_fdata_type(P, F) === nothing
    @test verify_rdata_type(P, R) === nothing
    @test verify_fdata_value(p, f) === nothing
    @test verify_rdata_value(p, r) === nothing
    @test_throws InvalidFDataException verify_fdata_type(P, Int)
    @test_throws InvalidRDataException verify_rdata_type(P, Int)
    @test_throws InvalidFDataException verify_fdata_value(p, 0)
    @test_throws InvalidRDataException verify_rdata_value(p, 0)

    # Check that uninit_fdata yields data of the correct type.
    @test uninit_fdata(p) isa F

    # Compute the tangent type associated to `F` and `R`, and check it is equal to `T`.
    @test tangent_type(F, R) == T

    # Check that combining f and r yields a tangent of the correct type and value.
    t_combined = Mooncake.tangent(f, r)
    @test t_combined isa T
    @test t_combined === t

    # Check that pulling out `f` and `r` from `t_combined` yields the correct values.
    @test Mooncake.fdata(t_combined) === f
    @test Mooncake.rdata(t_combined) === r

    # Test that `zero_rdata` produces valid reverse data.
    @test zero_rdata(p) isa R

    # Check that constructing a zero tangent from reverse data yields the original tangent.
    z = zero_tangent(p)
    f_z = Mooncake.fdata(z)
    @test f_z isa Mooncake.fdata_type(T)
    z_new = zero_tangent(p, f_z)
    @test z_new isa tangent_type(P)
    @test z_new === z

    # Query whether or not the rdata type can be built given only the primal type.
    can_make_zero = @inferred can_produce_zero_rdata_from_type(P)

    # Check that when the zero element is asked from the primal type alone, the result is
    # either an instance of R _or_ a `CannotProduceZeroRDataFromType`.
    test_opt(Shim(), zero_rdata_from_type, Tuple{Type{P}})
    rzero_from_type = @inferred zero_rdata_from_type(P)
    @test rzero_from_type isa R || rzero_from_type isa CannotProduceZeroRDataFromType
    @test can_make_zero != isa(rzero_from_type, CannotProduceZeroRDataFromType)

    # Check that we can produce a lazy zero rdata, and that it has the correct type.
    test_opt(Shim(), lazy_zero_rdata, Tuple{P})
    lazy_rzero = @inferred lazy_zero_rdata(p)
    @test instantiate(lazy_rzero) isa R

    # Check incrementing the rdata component of a tangent yields the correct type.
    @test increment_rdata!!(t, r) isa T
end

"""
    test_data(rng::AbstractRNG, x::P)

Verify that all tangent / fdata / rdata functionality work properly for `x`. Furthermore,
verify that all primitives listed in `TestUtils.test_rule_and_type_interactions` work
correctly on `x`. This functionality is particularly useful if you are writing your own
custom tangent / fdata / rdata types and want to be confident that you have implemented the
functionality that you need in order to make these custom types work with all the rules
written in Mooncake itself.
"""
function test_data(rng::AbstractRNG, p::P; interface_only=false) where {P}
    test_tangent_consistency(rng, p; interface_only)
    test_fwds_rvs_data(rng, p)
    return test_rule_and_type_interactions(rng, p)
end

end<|MERGE_RESOLUTION|>--- conflicted
+++ resolved
@@ -124,12 +124,9 @@
     uninit_codual,
     lgetfield,
     lsetfield!,
-<<<<<<< HEAD
     _increment!!,
-    _set_to_zero!!
-=======
+    _set_to_zero!!,
     CC
->>>>>>> e7ce4ef0
 
 struct Shim end
 
