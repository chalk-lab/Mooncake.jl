"""
    module TestTypes

A module containing types and associated utility functionality against which standardised
functionality can be tested. The goal is to provide sufficiently broad coverage of different
kinds of types to provide a high degree of confidence that correctness and performance
of tangent operations generalises to new types found in the wild.
"""
module TestTypes

using Base.Iterators: product
using Core: svec
using ExprTools: combinedef
using ..Mooncake: NoTangent

const PRIMALS = Tuple{Bool,Any,Tuple}[]

# Generate all of the composite types against which we might wish to test.
function generate_primals()
    empty!(PRIMALS)
    for n_fields in [0, 1, 2], is_mutable in [true, false]

        # Generate all possible permutations of primitive fields types.
        fields = (
            (type=Float64, primal=1.0, tangent=1.0),
            (type=Int64, primal=1, tangent=NoTangent()),
            (type=Vector{Float64}, primal=ones(2), tangent=ones(2)),
            (type=Vector{Int64}, primal=Int64[1, 1], tangent=fill(NoTangent(), 2)),
        )
        field_combinations = vec(collect(product(fill(fields, n_fields)...)))

        ns_always_def = 0:n_fields

        for fields in field_combinations, n_always_def in ns_always_def
            mutable_str = is_mutable ? "Mutable" : ""
            field_types = map(x -> x.type, fields)
            type_string = join(map(string, field_types), "_")
            name = Symbol("$(mutable_str)Struct_$(type_string)_$(n_always_def)")
            field_names = map(n -> Symbol("x$n"), 1:n_fields)

            # Create the specified type.
            struct_expr = Expr(
                :struct,
                is_mutable,
                name,
                Expr(
                    :block,

                    # Specify fields.
                    map(n -> Expr(:(::), field_names[n], field_types[n]), 1:n_fields)...,

                    # Specify inner constructors.
                    map(n_always_def:n_fields) do n
                        return combinedef(
                            Dict(
                                :head => :function,
                                :name => name,
                                :args => field_names[1:n],
                                :body => Expr(:call, :new, field_names[1:n]...),
                            ),
                        )
                    end...,
                ),
            )
            @eval $(struct_expr)

            t = @eval $name
            for n in n_always_def:n_fields
                interface_only = any(x -> isbitstype(x.type), fields[(n + 1):end])
                fields_copies = map(x -> deepcopy(x.primal), fields[1:n])
                push!(PRIMALS, (interface_only, t, fields_copies))
            end
        end
    end
    return nothing
end

instantiate(test_case) = (test_case[1], test_case[2](test_case[3]...))

end

"""
    module TestUtils

A collection of functions comprising collections of unit tests which check to see if the
interfaces that this package defines have been implemented correctly.
"""
module TestUtils

using Random, Mooncake, Test, InteractiveUtils
using Mooncake:
    CoDual,
    NoTangent,
    PossiblyUninitTangent,
    Tangent,
    MutableTangent,
    frule!!,
    rrule!!,
    build_rrule,
    tangent_type,
    zero_tangent,
    primal,
    tangent,
    is_init,
    zero_codual,
    DefaultCtx,
    val,
    is_always_fully_initialised,
    get_tangent_field,
    set_tangent_field!,
    MutableTangent,
    Tangent,
    _typeof,
    rdata,
    NoFData,
    to_fwds,
    uninit_fdata,
    zero_rdata,
    zero_rdata_from_type,
    CannotProduceZeroRDataFromType,
    lazy_zero_rdata,
    instantiate,
    can_produce_zero_rdata_from_type,
    increment_rdata!!,
    dual_type,
    randn_dual,
    fcodual_type,
    verify_fdata_type,
    verify_rdata_type,
    verify_fdata_value,
    verify_rdata_value,
    InvalidFDataException,
    InvalidRDataException,
    uninit_codual,
    lgetfield,
    lsetfield!,
    increment_internal!!,
    set_to_zero_internal!!,
    CC,
    set_to_zero!!,
    increment!!,
    randn_tangent,
    _scale,
    _add_to_primal,
    _diff,
    _dot,
    NoFData,
    fdata_type,
    fdata,
    NoRData,
    rdata_type,
    rdata,
    Dual,
    Mode,
    ForwardMode,
    ReverseMode,
    DebugRRule,
    build_frule,
    build_rrule,
    get_interpreter

struct Shim end

"""
    test_hook(f, caller, ::Any...; kws...)

A function which can alter the behavior of a given test. `f` is the function
that is normally executed, `caller` is the function this is being called from,
and `args` and `kws` are the arguments that were passed to `caller`.

Normally, `f()` is executed. However, this can be overridden by an integration test
defining custom behavior.
"""
test_hook(f, caller, args...; kws...) = f()

function test_opt(x...)
    test_hook(test_opt, x...) do
        test_opt_internal(Shim(), x...)
    end
end
test_opt_internal(::Any, x...) = throw(error("Load JET to use this function."))

function report_opt(tt)
    test_hook(report_opt, tt) do
        report_opt_internal(Shim(), tt)
    end
end
report_opt_internal(::Any, tt) = throw(error("Load JET to use this function."))

"""
    has_equal_data(x, y; equal_undefs=true)

Determine if two objects `x` and `y` have equivalent data. If `equal_undefs` 
is `true`, undefined elements in arrays or unassigned fields in structs are 
considered equal.

The main logic is implemented in `has_equal_data_internal`, which is a recursive function
that takes an additional `visited` dictionary to track visited objects and avoid infinite
recursion in cases of circular references.
"""
function has_equal_data(x, y; equal_undefs=true)
    return has_equal_data_internal(x, y, equal_undefs, Dict{Tuple{UInt,UInt},Bool}())
end

function has_equal_data_internal(
    x::Type, y::Type, equal_undefs::Bool, d::Dict{Tuple{UInt,UInt},Bool}
)
    return x == y
end
function has_equal_data_internal(
    x::T, y::T, equal_undefs::Bool, d::Dict{Tuple{UInt,UInt},Bool}
) where {T<:String}
    return x == y
end
function has_equal_data_internal(
    x::Core.TypeName, y::Core.TypeName, equal_undefs::Bool, d::Dict{Tuple{UInt,UInt},Bool}
)
    return x == y
end
function has_equal_data_internal(
    x::P, y::P, equal_undefs::Bool, d::Dict{Tuple{UInt,UInt},Bool}
) where {P<:Base.IEEEFloat}
    return (isapprox(x, y) && !isnan(x)) || (isnan(x) && isnan(y))
end
function has_equal_data_internal(
    x::Module, y::Module, equal_undefs::Bool, d::Dict{Tuple{UInt,UInt},Bool}
)
    return x == y
end
function has_equal_data_internal(
    x::GlobalRef, y::GlobalRef; equal_undefs=true, d::Dict{Tuple{UInt,UInt},Bool}
)
    return x.mod == y.mod && x.name == y.name
end
function has_equal_data_internal(
    x::T, y::T, equal_undefs::Bool, d::Dict{Tuple{UInt,UInt},Bool}
) where {T<:Array}
    size(x) != size(y) && return false

    # The dictionary is used to detect circular references in the data structures.
    # For example, if x.a.a === x and y.a.a === y, we want to consider them to have equal data.
    #
    # When we first encounter a pair of objects:
    # 1. We add them to the dictionary, marking that we've seen them.
    # 2. This doesn't guarantee they're equal, just that we've encountered them.
    #
    # As we recursively compare x and y:
    # - If we see a pair we've seen before, it indicates circular references.
    # - We consider "circular references to itself" as equal data for this subcomponent.
    # - However, other parts of x and y may still differ, so we continue checking.

    id_pair = (objectid(x), objectid(y))
    if haskey(d, id_pair)
        return d[id_pair]
    end

    d[id_pair] = true
    equality = map(1:length(x)) do n
        if isassigned(x, n) != isassigned(y, n)
            return !equal_undefs
        elseif !isassigned(x, n)
            return true
        else
            return has_equal_data_internal(x[n], y[n], equal_undefs, d)
        end
    end
    return all(equality)
end
function has_equal_data_internal(
    x::T, y::T, equal_undefs::Bool, d::Dict{Tuple{UInt,UInt},Bool}
) where {T<:Core.SimpleVector}
    return all(map((a, b) -> has_equal_data_internal(a, b, equal_undefs, d), x, y))
end
function has_equal_data_internal(
    x::T, y::T, equal_undefs::Bool, d::Dict{Tuple{UInt,UInt},Bool}
) where {T}
    isprimitivetype(T) && return isequal(x, y)

    id_pair = (objectid(x), objectid(y))
    if haskey(d, id_pair)
        return d[id_pair]
    end

    d[id_pair] = true

    if ismutabletype(x)
        return all(
            map(fieldnames(T)) do n
                if isdefined(x, n)
                    has_equal_data_internal(
                        getfield(x, n), getfield(y, n), equal_undefs, d
                    )
                else
                    true
                end
            end,
        )
    else
        for n in fieldnames(T)
            if !isdefined(x, n) && !isdefined(y, n)
                continue # consider undefined fields as equal
            elseif isdefined(x, n) && isdefined(y, n)
                if has_equal_data_internal(getfield(x, n), getfield(y, n), equal_undefs, d)
                    continue
                else
                    return false
                end
            else # one is defined and the other is not
                return false
            end
        end
        return true
    end
end
function has_equal_data_internal(
    x::T, y::P, equal_undefs::Bool, d::Dict{Tuple{UInt,UInt},Bool}
) where {T,P}
    return false
end
function has_equal_data_internal(
    x::T, y::T, equal_undefs::Bool, d::Dict{Tuple{UInt,UInt},Bool}
) where {T<:Dict}
    f(x, y) = has_equal_data_internal(x, y, equal_undefs, d)
    return length(x) == length(y) &&
           all(map(f, keys(x), keys(y))) &&
           all(map(f, values(x), values(y)))
end

has_equal_data_up_to_undefs(x::T, y::T) where {T} = has_equal_data(x, y; equal_undefs=false)

const AddressMap = Dict{Ptr{Nothing},Ptr{Nothing}}

"""
    populate_address_map(primal, tangent)

Constructs an empty `AddressMap` and calls `populate_address_map_internal`.
"""
function populate_address_map(primal, tangent)
    return populate_address_map_internal(AddressMap(), primal, tangent)
end

"""
    populate_address_map_internal(m::AddressMap, primal, tangent)

Fills `m` with pairs mapping from memory addresses in `primal` to corresponding memory
addresses in `tangent`. If the same memory address appears multiple times in `primal`,
throws an `AssertionError` if the same address is not mapped to in `tangent` each time.
"""
function populate_address_map_internal(m::AddressMap, primal::P, tangent::T) where {P,T}
    isprimitivetype(P) && return m
    T === NoTangent && return m
    T === NoFData && return m
    if ismutabletype(P)
        @assert T <: MutableTangent
        k = pointer_from_objref(primal)
        v = pointer_from_objref(tangent)
        if haskey(m, k)
            @assert m[k] == v
            return m
        end
        m[k] = v
    end
    foreach(fieldnames(P)) do n
        t_field = __get_data_field(tangent, n)
        if isdefined(primal, n) && is_init(t_field)
            populate_address_map_internal(m, getfield(primal, n), val(t_field))
        elseif isdefined(primal, n) && !is_init(t_field)
            throw(error("unhandled defined-ness"))
        elseif !isdefined(primal, n) && is_init(t_field)
            throw(error("unhandled defined-ness"))
        end
    end
    return m
end

__get_data_field(t::Union{Tangent,MutableTangent}, n) = getfield(t.fields, n)
__get_data_field(t::Union{Mooncake.FData,Mooncake.RData}, n) = getfield(t.data, n)

function populate_address_map_internal(
    m::AddressMap, p::P, t
) where {P<:Union{Tuple,NamedTuple}}
    t isa NoFData && return m
    t isa NoTangent && return m
    foreach(
        n -> populate_address_map_internal(m, getfield(p, n), getfield(t, n)), fieldnames(P)
    )
    return m
end

function populate_address_map_internal(m::AddressMap, p::Array, t::Array)
    k = pointer_from_objref(p)
    v = pointer_from_objref(t)
    if haskey(m, k)
        @assert m[k] == v
        return m
    end
    m[k] = v
    foreach(
        n -> isassigned(p, n) && populate_address_map_internal(m, p[n], t[n]), eachindex(p)
    )
    return m
end

function populate_address_map_internal(m::AddressMap, p::Core.SimpleVector, t::Vector{Any})
    k = pointer_from_objref(p)
    v = pointer_from_objref(t)
    if haskey(m, k)
        @assert m[k] == v
        return m
    end
    m[k] = v
    foreach(n -> populate_address_map_internal(m, p[n], t[n]), eachindex(p))
    return m
end

function populate_address_map_internal(
    m::AddressMap, p::Union{Core.TypeName,Type,Symbol,String}, t
)
    return m
end

"""
    address_maps_are_consistent(x::AddressMap, y::AddressMap)

`true` if all keys in both `x` and `y` map to the same values. i.e. if any key appears in
both `x` and `y`, and the corresponding value is not the same in both `x` and `y`, return
`false`.
"""
function address_maps_are_consistent(x::AddressMap, y::AddressMap)
    return all(map(k -> x[k] == y[k], collect(intersect(keys(x), keys(y)))))
end

# Assumes that the interface has been tested, and we can simply check for numerical issues.
function test_frule_correctness(
    rng::AbstractRNG, x_ẋ...; frule, unsafe_perturb::Bool, rtol=1e-3, atol=1e-3
)
    @nospecialize rng x_ẋ

    x_ẋ = map(_deepcopy, x_ẋ) # defensive copy

    # Run original function on deep-copies of inputs.
    x = map(primal, x_ẋ)
    ẋ = map(tangent, x_ẋ)
    x_primal = _deepcopy(x)
    y_primal = x_primal[1](x_primal[2:end]...)

    # Use finite differences to estimate Frechet derivative. Compute the estimate at a range
    # of different step sizes. We'll just require that one of them ends up being close to
    # what AD gives.
    ε_list = [1e-2, 1e-3, 1e-4, 1e-5, 1e-6, 1e-7, 1e-8]
    fd_results = Vector{Any}(undef, length(ε_list))
    for (n, ε) in enumerate(ε_list)
        x′_l = _add_to_primal(x, _scale(ε, ẋ), unsafe_perturb)
        y′_l = x′_l[1](x′_l[2:end]...)
        x′_r = _add_to_primal(x, _scale(-ε, ẋ), unsafe_perturb)
        y′_r = x′_r[1](x′_r[2:end]...)
        fd_results[n] = (
            ẏ=_scale(1 / 2ε, _diff(y′_l, y′_r)),
            ẋ=map((_x′, _x_p) -> _scale(1 / 2ε, _diff(_x′, _x_p)), x′_l, x′_r),
        )
    end

    # Use AD to compute Frechet derivative at ẋ.
    x_ẋ_rule = map((x, ẋ) -> dual_type(_typeof(x))(_deepcopy(x), ẋ), x, ẋ)
    inputs_address_map = populate_address_map(
        map(primal, x_ẋ_rule), map(tangent, x_ẋ_rule)
    )
    y_ẏ_rule = frule(x_ẋ_rule...)
    ẋ_ad = map(tangent, x_ẋ_rule)
    ẏ_ad = tangent(y_ẏ_rule)

    # Verify that inputs / outputs are the same under `f` and its rrule.
    @test has_equal_data(x_primal, map(primal, x_ẋ_rule))
    @test has_equal_data(y_primal, primal(y_ẏ_rule))

    # Query both `x_ẋ` and `y`, because `x_ẋ` may have been mutated by `f`.
    outputs_address_map = populate_address_map(
        (map(primal, x_ẋ_rule)..., primal(y_ẏ_rule)),
        (map(tangent, x_ẋ_rule)..., tangent(y_ẏ_rule)),
    )

    # Check that all aliasing structure is correct.
    @test address_maps_are_consistent(inputs_address_map, outputs_address_map)

    # Any linear projection of the outputs ought to do. Require only one
    # precision to be close to the answer AD gives. i.e. prove that there exists a step size
    # such that AD and central differences agree on the answer.
    x̄ = map(Base.Fix1(randn_tangent, rng), x_primal)
    ȳ = randn_tangent(rng, y_primal)
    isapprox_results = map(fd_results) do result
        ẏ_fd, ẋ_fd = result
        return isapprox(
            _dot(ȳ, ẏ_fd) + _dot(x̄, ẋ_fd),
            _dot(ȳ, ẏ_ad) + _dot(x̄, ẋ_ad);
            rtol=rtol,
            atol=atol,
        )
    end
    if !any(isapprox_results)
        vals = map(fd_results) do result
            ẏ_fd, ẋ_fd = result
            (_dot(ȳ, ẏ_fd) + _dot(x̄, ẋ_fd), _dot(ȳ, ẏ_ad) + _dot(x̄, ẋ_ad))
        end
        display(vals)
    end
    @test any(isapprox_results)
end

# Assumes that the interface has been tested, and we can simply check for numerical issues.
function test_rrule_correctness(
    rng::AbstractRNG,
    x_x̄...;
    rrule,
    unsafe_perturb::Bool,
    output_tangent=nothing,
    rtol=1e-3,
    atol=1e-3,
)
    @nospecialize rng x_x̄

    x_x̄ = map(_deepcopy, x_x̄) # defensive copy

    # Run original function on deep-copies of inputs.
    x = map(primal, x_x̄)
    x̄ = map(tangent, x_x̄)

    # Run primal, and ensure that we still have access to mutated inputs afterwards.
    x_primal = _deepcopy(x)
    y_primal = x_primal[1](x_primal[2:end]...)

    # Construct tangent to inputs, and normalise to be of unit length.
    ẋ_unnormalised = map(_x -> randn_tangent(rng, _x), x)
    nrm = sqrt(sum(x -> _dot(x, x), ẋ_unnormalised))
    ẋ = map(_x -> _scale(1 / nrm, _x), ẋ_unnormalised)

    # Use finite differences to estimate vjps. Compute the estimate at a range of different
    # step sizes. We'll just require that one of them ends up being close to what AD gives.
    ε_list = [1e-2, 1e-3, 1e-4, 1e-5, 1e-6, 1e-7, 1e-8]
    fd_results = Vector{Any}(undef, length(ε_list))
    for (n, ε) in enumerate(ε_list)
        x′_l = _add_to_primal(x, _scale(ε, ẋ), unsafe_perturb)
        y′_l = x′_l[1](x′_l[2:end]...)
        x′_r = _add_to_primal(x, _scale(-ε, ẋ), unsafe_perturb)
        y′_r = x′_r[1](x′_r[2:end]...)
        fd_results[n] = (
            ẏ=_scale(1 / 2ε, _diff(y′_l, y′_r)),
            ẋ_post=map((_x′, _x_p) -> _scale(1 / 2ε, _diff(_x′, _x_p)), x′_l, x′_r),
        )
    end

    # Run rule on copies of `f` and `x`. We use randomly generated tangents so that we
    # can later verify that non-zero values do not get propagated by the rule.
    x̄_zero = map(zero_tangent, x)
    x̄_fwds = map(Mooncake.fdata, x̄_zero)
    x_x̄_rule = map((x, x̄_f) -> fcodual_type(_typeof(x))(_deepcopy(x), x̄_f), x, x̄_fwds)
    inputs_address_map = populate_address_map(
        map(primal, x_x̄_rule), map(tangent, x_x̄_rule)
    )
    y_ȳ_rule, pb!! = rrule(x_x̄_rule...)

    # Verify that inputs / outputs are the same under `f` and its rrule.
    @test has_equal_data(x_primal, map(primal, x_x̄_rule))
    @test has_equal_data(y_primal, primal(y_ȳ_rule))

    # Query both `x_x̄` and `y`, because `x_x̄` may have been mutated by `f`.
    outputs_address_map = populate_address_map(
        (map(primal, x_x̄_rule)..., primal(y_ȳ_rule)),
        (map(tangent, x_x̄_rule)..., tangent(y_ȳ_rule)),
    )
    @test address_maps_are_consistent(inputs_address_map, outputs_address_map)

    # Run reverse-pass.
    ȳ_delta =
        isnothing(output_tangent) ? randn_tangent(rng, primal(y_ȳ_rule)) : output_tangent
    x̄_delta = map(Base.Fix1(randn_tangent, rng) ∘ primal, x_x̄_rule)

    ȳ_init = set_to_zero!!(zero_tangent(primal(y_ȳ_rule), tangent(y_ȳ_rule)))
    x̄_init = map(set_to_zero!!, x̄_zero)
    ȳ = increment!!(ȳ_init, ȳ_delta)
    map(increment!!, x̄_init, x̄_delta)
    x̄_rvs_inc = pb!!(Mooncake.rdata(ȳ))
    x̄_rvs = increment!!(map(rdata, x̄_delta), x̄_rvs_inc)
    x̄ = map(tangent, x̄_fwds, x̄_rvs)

    # Check that inputs have been returned to their original value.
    @test all(map(has_equal_data_up_to_undefs, x, map(primal, x_x̄_rule)))

    # Pullbacks increment, so have to compare to the incremented quantity. Require only one
    # precision to be close to the answer AD gives. i.e. prove that there exists a step size
    # such that AD and central differences agree on the answer.
    isapprox_results = map(fd_results) do result
        ẏ, ẋ_post = result
        return isapprox(
            _dot(ȳ_delta, ẏ) + _dot(x̄_delta, ẋ_post),
            _dot(x̄, ẋ);
            rtol=rtol,
            atol=atol,
        )
    end
    if !any(isapprox_results)
        vals = map(fd_results) do result
            ẏ, ẋ_post = result
            (_dot(ȳ_delta, ẏ) + _dot(x̄_delta, ẋ_post), _dot(x̄, ẋ))
        end
        display(vals)
        println()
    end
    @test any(isapprox_results)
end

get_address(x) = ismutable(x) ? pointer_from_objref(x) : nothing

_deepcopy(x) = deepcopy(x)
_deepcopy(x::Module) = x

rrule_output_type(::Type{Ty}) where {Ty} = Tuple{Mooncake.fcodual_type(Ty),Any}

function test_frule_interface(x_ẋ...; frule)
    @nospecialize x_ẋ

    # Pull out primals and run primal computation.
    x_ẋ = map(_deepcopy, x_ẋ)
    x = map(primal, x_ẋ)

    # Run the primal programme. Bail out early if this doesn't work.
    y = try
        # Note: the function itself occassionally contains a `module`. Since `module`s
        # cannot be `deepcopy`-ed, we do not do so. This will cause some trouble if the
        # function mutates itself during execution.
        x[1](deepcopy(x[2:end])...)
    catch
        throw(ArgumentError("Primal does not run, signature is $(_typeof(x_ẋ))."))
    end

    # Check that input types are valid.
    for x_ẋ_component in x_ẋ
        @test Mooncake.verify_dual_type(x_ẋ_component)
    end

    # Run the frule, check it has output a thing of the correct type, and extract results.
    # Throw a meaningful exception if the frule doesn't run at all.
    y_ẏ = try
        frule(x_ẋ...)
    catch
        throw(ArgumentError("rule does not run, signature is $(_typeof(x_ẋ))."))
    end

    # Check that returned fdata type is correct.
    @test y_ẏ isa Dual
    @test Mooncake.verify_dual_type(y_ẏ)
end

function test_rrule_interface(f_f̄, x_x̄...; rrule)
    @nospecialize f_f̄ x_x̄

    # Pull out primals and run primal computation.
    f = primal(f_f̄)
    f̄ = tangent(f_f̄)
    x_x̄ = map(_deepcopy, x_x̄)
    x = map(primal, x_x̄)
    x̄ = map(tangent, x_x̄)

    # Run the primal programme. Bail out early if this doesn't work.
    y = try
        # Note: the function itself occassionally contains a `module`. Since `module`s
        # cannot be `deepcopy`-ed, we do not do so. This will cause some trouble if the
        # function mutates itself during execution.
        f(deepcopy(x)...)
    catch e
        display(e)
        println()
        throw(ArgumentError("Primal evaluation does not work."))
    end

    # Check that input types are valid.
    @test _typeof(tangent(f_f̄)) == tangent_type(_typeof(primal(f_f̄)))
    for x_x̄ in x_x̄
        @test _typeof(tangent(x_x̄)) == tangent_type(_typeof(primal(x_x̄)))
    end

    # Extract the forwards-data from the tangents.
    f_fwds = to_fwds(f_f̄)
    x_fwds = map(to_fwds, x_x̄)

    # Run the rrule, check it has output a thing of the correct type, and extract results.
    # Throw a meaningful exception if the rrule doesn't run at all.
    x_addresses = map(get_address, x)
    rrule_ret = try
        rrule(f_fwds, x_fwds...)
    catch e
        display(e)
        println()
        throw(
            ArgumentError(
                "rule for $(_typeof(f_fwds)) with argument types $(_typeof(x_fwds)) does not run.",
            ),
        )
    end
    @test rrule_ret isa rrule_output_type(_typeof(y))
    y_ȳ, pb!! = rrule_ret

    # Check that returned fdata type is correct.
    @test typeof(y_ȳ.dx) == fdata_type(tangent_type(typeof(y_ȳ.x)))
    @test Mooncake._verify_fdata_value(IdDict{Any,Nothing}(), y_ȳ.x, y_ȳ.dx) === nothing

    # Run the reverse-pass. Throw a meaningful exception if it doesn't run at all.
    ȳ = Mooncake.rdata(zero_tangent(primal(y_ȳ), tangent(y_ȳ)))
    f̄_new, x̄_new... = try
        pb!!(ȳ)
    catch e
        display(e)
        println()
        throw(
            ArgumentError(
                "pullback for $(_typeof(f_f̄)) with argument types $(_typeof(x_x̄)) does not run.",
            ),
        )
    end

    # Check that the pullback returns the correct number of things.
    @test length(x̄_new) == length(x_fwds)

    # Check that memory addresses have remained constant under pb!!.
    new_x_addresses = map(get_address, x)
    @test all(map(==, x_addresses, new_x_addresses))

    # Check the tangent types output by the reverse-pass, and that memory addresses of
    # mutable objects have remained constant.
    @test _typeof(f̄_new) == _typeof(rdata(f̄))
    @test all(map((a, b) -> _typeof(a) == _typeof(rdata(b)), x̄_new, x̄))
end

__forwards(frule::F, x_ẋ::Vararg{Any,N}) where {F,N} = frule(x_ẋ...)

@noinline function __forwards_and_backwards(rule::R, x_x̄::Vararg{Any,N}) where {R,N}
    out, pb!! = rule(x_x̄...)
    return pb!!(Mooncake.zero_rdata(primal(out)))
end

function test_frule_performance(
    performance_checks_flag::Symbol, rule::R, f_ḟ::F, x_ẋ::Vararg{Any,N}
) where {R,F,N}
    x_ẋ = _deepcopy(x_ẋ)

    # Verify that a valid performance flag has been passed.
    valid_flags = (:none, :stability, :allocs, :stability_and_allocs)
    if !in(performance_checks_flag, valid_flags)
        throw(
            ArgumentError(
                "performance_checks=$performance_checks_flag. Must be one of $valid_flags"
            ),
        )
    end
    performance_checks_flag == :none && return nothing

    if performance_checks_flag in (:stability, :stability_and_allocs)

        # Test primal stability.
        test_opt(primal(f_ḟ), map(_typeof ∘ primal, x_ẋ))

        # Test forwards-mode stability.
        test_opt(rule, (_typeof(f_ḟ), map(_typeof, x_ẋ)...))
    end

    if performance_checks_flag in (:allocs, :stability_and_allocs)
        f = primal(f_ḟ)
        x = map(primal, x_ẋ)

        # Test allocations in primal.
        f(x...)
        @test (@allocations f(x...)) == 0

        # Test allocations in forwards-mode.
        __forwards(rule, f_ḟ, x_ẋ...)
        @test (@allocations __forwards(rule, f_ḟ, x_ẋ...)) == 0
    end
end

function test_rrule_performance(
    performance_checks_flag::Symbol, rule::R, f_f̄::F, x_x̄::Vararg{Any,N}
) where {R,F,N}

    # Verify that a valid performance flag has been passed.
    valid_flags = (:none, :stability, :allocs, :stability_and_allocs)
    if !in(performance_checks_flag, valid_flags)
        throw(
            ArgumentError(
                "performance_checks=$performance_checks_flag. Must be one of $valid_flags"
            ),
        )
    end
    performance_checks_flag == :none && return nothing

    if performance_checks_flag in (:stability, :stability_and_allocs)

        # Test primal stability.
        test_opt(primal(f_f̄), map(_typeof ∘ primal, x_x̄))

        # Test forwards-pass stability.
        test_opt(rule, (_typeof(to_fwds(f_f̄)), map(_typeof ∘ to_fwds, x_x̄)...))

        # Test reverse-pass stability.
        y_ȳ, pb!! = rule(to_fwds(f_f̄), map(to_fwds, _deepcopy(x_x̄))...)
        rvs_data = Mooncake.rdata(zero_tangent(primal(y_ȳ), tangent(y_ȳ)))
        test_opt(pb!!, (_typeof(rvs_data),))
    end

    if performance_checks_flag in (:allocs, :stability_and_allocs)
        f = primal(f_f̄)
        x = map(primal, x_x̄)

        # Test allocations in primal.
        f(x...)
        @test (@allocations f(x...)) == 0

        # Test allocations in round-trip.
        f_f̄_fwds = to_fwds(f_f̄)
        x_x̄_fwds = map(to_fwds, x_x̄)
        __forwards_and_backwards(rule, f_f̄_fwds, x_x̄_fwds...)
        count_allocs(__forwards_and_backwards, rule, f_f̄_fwds, x_x̄_fwds...)
        @test count_allocs(__forwards_and_backwards, rule, f_f̄_fwds, x_x̄_fwds...) == 0
    end
end

__get_primals(xs) = map(x -> x isa Union{Dual,CoDual} ? primal(x) : x, xs)

"""
    test_rule(
        rng::AbstractRNG,
        x...;
        interface_only::Bool=false,
        is_primitive::Bool=true,
        perf_flag::Symbol=:none,
        mode::Union{Nothing,Type{ForwardMode},Type{ReverseMode}}=nothing,
        debug_mode::Bool=false,
        unsafe_perturb::Bool=false,
        print_results=true,
<<<<<<< HEAD
        atol=1e-3,
        rtol=1e-3
=======
        output_tangent=nothing,
>>>>>>> 7abb86f8
    )

Run standardised tests on the `rule` for `x`.
The first element of `x` should be the primal function to test, and each other element a
positional argument.
In most cases, elements of `x` can just be the primal values, and `randn_tangent` can be
relied upon to generate an appropriate tangent to test. Some notable exceptions exist
though, in partcular `Ptr`s. In this case, the argument for which `randn_tangent` cannot be
readily defined should be a `CoDual` containing the primal, and a _manually_ constructed
tangent field.

This function is intended for use with both hand-written rules and derived rules. If the
signature associated to `x` corresponds to a primitive, a hand-written rule will be used.

# Arguments
- `rng::AbstractRNG`: a random number generator
- `x...`: the function (first element) and its arguments (the remainder)

# Keyword Arguments
- `interface_only::Bool=false`: test only that the interface is satisfied, without testing
    correctness. This should generally be set to `false` (the default value), and only
    enabled if the testing infrastructure is unable to test correctness for some reason
    e.g. the returned value of the function is a `Ptr`, and appropriate tangents cannot,
    therefore, be generated for it automatically.
- `is_primitive::Bool=true`: check whether the thing that you are testing has a hand-written
    `rrule!!`. This option is helpful if you are testing a new `rrule!!`, as it enables you
    to verify that your method of `is_primitive` has returned the correct value, and that
    you are actually testing a method of the `rrule!!` function -- a common mistake when
    authoring a new `rrule!!` is to implement `is_primitive` incorrectly and to accidentally
    wind up testing a rule which Mooncake has derived, as opposed to the one that you have
    written. If you are testing something for which you have not
    hand-written an `rrule!!`, or which you do not care whether it has a hand-written
    `rrule!!` or not, you should set it to `false`.
- `perf_flag::Symbol=:none`: the value of this symbol determines what kind of performance
    tests should be performed. By default, none are performed. If you believe that a rule
    should be allocation-free (iff the primal is allocation free), set this to `:allocs`. If
    you hand-write an `rrule!!` and believe that your test case should be type stable, set
    this to `:stability` (at present we cannot verify whether a derived rule is type stable
    for technical reasons). If you believe that a hand-written rule should be _both_
    allocation-free and type-stable, set this to `:stability_and_allocs`.
- `mode::Union{Nothing,Type{ForwardMode},Type{ReverseMode}}=nothing`: the mode of AD to
    test. If `mode===nothing` (default), then both forward and reverse mode are tested.
- `debug_mode::Bool=false`: whether or not the rule should be tested in debug mode.
    Typically this should be left at its default `false` value, but if you are finding that
    the tests are failing for a given rule, you may wish to temporarily set it to `true` in
    order to get access to additional information and automated testing.
- `unsafe_perturb::Bool=false`: value passed as the third argument to `_add_to_primal`.
    Should usually be left `false` -- consult the docstring for `_add_to_primal` for more
    info on when you might wish to set it to `true`.
- `output_tangent=nothing`: final output tangent to initialize reverse mode with for testing
    the correctnes of reverse rules.
- `atol=1e-3`: absolute tolerance for correctness check of the Frechet derivatives.
- `rtol=1e-3`: relative tolerance for correctness check of the Frechet derivatives.
"""
function test_rule(
    rng::AbstractRNG,
    x...;
    interface_only::Bool=false,
    is_primitive::Bool=true,
    perf_flag::Symbol=:none,
    mode::Union{Nothing,Type{ForwardMode},Type{ReverseMode}}=nothing,
    debug_mode::Bool=false,
    unsafe_perturb::Bool=false,
    print_results=true,
    output_tangent=nothing,
    atol=1e-3,
    rtol=1e-3,
)
    # Take a copy of `x` to ensure that we do not mutate the original.
    x = deepcopy(x)

    # Construct the rule.
    sig = _typeof(__get_primals(x))
    test_fwd = mode in [nothing, ForwardMode]
    test_rvs = mode in [nothing, ReverseMode]
    fwd_interp = test_fwd ? get_interpreter(ForwardMode) : missing
    rvs_interp = test_rvs ? get_interpreter(ReverseMode) : missing
    frule = test_fwd ? build_frule(fwd_interp, sig; debug_mode) : missing
    rrule = test_rvs ? build_rrule(rvs_interp, sig; debug_mode) : missing

    # If something is primitive, then the rule should be `rrule!!`.
    test_fwd && is_primitive && @test frule == frule!!
    test_rvs && is_primitive && @test rrule == (debug_mode ? DebugRRule(rrule!!) : rrule!!)

    # Generate random tangents for anything that is not already a CoDual.
    x_ẋ = map(x -> x isa CoDual ? Dual(primal(x), tangent(x)) : randn_dual(rng, x), x)

    x_x̄ = map(x -> if x isa CoDual
        x
    elseif interface_only
        uninit_codual(x)
    else
        zero_codual(x)
    end, x)

    redirector = print_results ? ((f, x) -> f()) : redirect_stdout
    ts = redirector(devnull) do
        @testset "$(typeof(x))" begin
            # Test that the interface is basically satisfied (checks types / memory addresses).
            @testset "Interface (1)" begin
                test_fwd && test_frule_interface(x_ẋ...; frule)
                test_rvs && test_rrule_interface(x_x̄...; rrule)
            end

            # Test that answers are numerically correct / consistent.
            @testset "Correctness" begin
                if test_fwd && !interface_only
                    test_frule_correctness(rng, x_ẋ...; frule, unsafe_perturb, atol, rtol)
                end
                if test_rvs && !interface_only
                    test_rrule_correctness(
                        rng, x_x̄...; rrule, unsafe_perturb, output_tangent, atol, rtol
                    )
                end
            end

            # Test the performance of the rule.
            @testset "Performance" begin
                test_fwd && test_frule_performance(perf_flag, frule, x_ẋ...)
                test_rvs && test_rrule_performance(perf_flag, rrule, x_x̄...)
            end

            # Verify that rules have been cached.
            @testset "Caching" begin
                if test_fwd
                    C_fwd = Mooncake.context_type(fwd_interp)
                    if !Mooncake.is_primitive(C_fwd, ForwardMode, sig)
                        cache_key = (sig, false, :forward)
                        k = Mooncake.ClosureCacheKey(fwd_interp.world, cache_key)
                        @test haskey(fwd_interp.oc_cache, k)
                    end
                end
                if test_rvs
                    C_rvs = Mooncake.context_type(rvs_interp)
                    if !Mooncake.is_primitive(C_rvs, ReverseMode, sig)
                        cache_key = (sig, false, :reverse)
                        k = Mooncake.ClosureCacheKey(rvs_interp.world, cache_key)
                        @test haskey(rvs_interp.oc_cache, k)
                    end
                end
            end
        end
    end

    return ts
end

function run_hand_written_rule_test_cases(rng_ctor, v::Val, mode::Type{<:Mode})
    test_cases, memory =
        test_hook(Mooncake.generate_hand_written_rrule!!_test_cases, rng_ctor, v) do
            Mooncake.generate_hand_written_rrule!!_test_cases(rng_ctor, v)
        end
    GC.@preserve memory @testset "$f, $(_typeof(x))" for (
        interface_only, perf_flag, _, f, x...
    ) in test_cases

        test_rule(rng_ctor(123), f, x...; interface_only, perf_flag, mode)
        test_rule(rng_ctor(123), f, x...; interface_only, perf_flag, mode)
    end
end

function run_derived_rule_test_cases(rng_ctor, v::Val, mode::Type{<:Mode})
    test_cases, memory =
        test_hook(Mooncake.generate_derived_rrule!!_test_cases, rng_ctor, v, mode) do
            Mooncake.generate_derived_rrule!!_test_cases(rng_ctor, v)
        end
    GC.@preserve memory @testset "$mode, $f, $(typeof(x))" for (
        interface_only, perf_flag, _, f, x...
    ) in test_cases

        test_rule(
            rng_ctor(123), f, x...; interface_only, perf_flag, is_primitive=false, mode
        )
    end
end

function run_rule_test_cases(rng_ctor, v::Val, mode=nothing)
    if mode in [nothing, ForwardMode]
        run_hand_written_rule_test_cases(rng_ctor, v, ForwardMode)
        run_derived_rule_test_cases(rng_ctor, v, ForwardMode)
    end
    if mode in [nothing, ReverseMode]
        run_hand_written_rule_test_cases(rng_ctor, v, ReverseMode)
        run_derived_rule_test_cases(rng_ctor, v, ReverseMode)
    end
    return nothing
end

"""
    test_tangent(rng::AbstractRNG, p, T; interface_only=false, perf=true)

Like `test_tangent(rng, p)`, but also checks that `tangent_type(typeof(p)) == T`.
"""
function test_tangent(rng::AbstractRNG, p, T; interface_only=false, perf=true)
    test_tangent_type(typeof(p), T)
    test_tangent(rng, p; interface_only, perf)
    return nothing
end

"""
    test_tangent(rng::AbstractRNG, p; interface_only=false, perf=true)

Test that standard tangent-related functionality works for `p`.
"""
function test_tangent(rng::AbstractRNG, p; interface_only=false, perf=true)
    @nospecialize rng p
    test_tangent_interface(rng, p; interface_only)
    return perf && test_tangent_performance(rng, p)
end

"""
    is_foldable(f, types)::Bool

`true` if the effects inferred for the application of `f` to arguments of type `types`
indicate that the compiler believes such a call can be constant-folded.

See the docstrings for `Base.@infer_effects` and `Base.infer_effects` for more information
on the effects system in Julia.
"""
function is_foldable(f, types)::Bool
    effects = Base.infer_effects(f, types)
    tmp = VERSION > v"1.11" ? effects.noub == CC.ALWAYS_TRUE && effects.nortcall : true
    return effects.consistent == CC.ALWAYS_TRUE &&
           effects.effect_free == CC.ALWAYS_TRUE &&
           effects.terminates &&
           tmp
end

"""
    test_tangent_type(primal_type, expected_tangent_type)

Checks that `tangent_type(primal_type)` yields `expected_tangent_type`, and that everything
infers / optimises away, and that the effects are as expected.
"""
function test_tangent_type(primal_type::Type, expected_tangent_type::Type)

    # Verify tangent type returns the expected type.
    @test tangent_type(primal_type) == expected_tangent_type
    @test is_foldable(tangent_type, (Type{expected_tangent_type},))
    test_opt(tangent_type, Tuple{_typeof(primal_type)})
    return nothing
end

"""
    test_tangent_interface(rng::AbstractRNG, p; interface_only=false)

Verify that standard functionality for tangents runs, and is consistent. This function is
the defacto formal definition of the "tangent interface" -- if this function runs without
error for a given value of `p`, then that `p` satisfies the tangent interface.

# Extended Help

Verifies that the following functions are implemented correctly (as far as possible) for
`p` / its type, and its tangents / their type:
- [`Mooncake.tangent_type`](@ref)
- [`Mooncake.zero_tangent_internal`](@ref)
- [`Mooncake.randn_tangent_internal`](@ref)
- [`Mooncake.TestUtils.has_equal_data`](@ref)
- [`Mooncake.increment_internal!!`](@ref)
- [`Mooncake.set_to_zero_internal!!`](@ref)
- [`Mooncake._add_to_primal_internal`](@ref)
- [`Mooncake._diff_internal`](@ref)
- [`Mooncake._dot_internal`](@ref)
- [`Mooncake._scale_internal`](@ref)
- [`Mooncake.TestUtils.populate_address_map_internal`](@ref)

In conjunction with the functions tested by [`test_tangent_splitting`](@ref), these functions
constitute a complete set of functions which must be applicable to `p` in order to ensure
that it operates correctly in the context of reverse-mode AD. This list should be up to date
at any given point in time, but the best way to verify that you've implemented everything is
simply to run this function, and see whether it errors / produces a failing test.
"""
function test_tangent_interface(rng::AbstractRNG, p::P; interface_only=false) where {P}
    @nospecialize rng p
    return test_hook(test_tangent_interface, rng, p; interface_only) do
        _test_tangent_interface(rng, p; interface_only)
    end
end

function _test_tangent_interface(rng::AbstractRNG, p::P; interface_only=false) where {P}
    @nospecialize rng p

    # Define helpers which call internal methods directly. Doing this ensures that we know
    # that methods of the internal function have been implemented for the type we're
    # testing, rather than the user-facing versions. e.g. that a method of
    # `zero_tangent_internal` exists for `p`, rather than just `zero_tangent`.
    _zero_tangent(p) = Mooncake.zero_tangent_internal(p, IdDict())
    _randn_tangent(rng, p) = Mooncake.randn_tangent_internal(rng, p, IdDict())
    _increment!!(x, y) = Mooncake.increment_internal!!(IdDict{Any,Bool}(), x, y)
    _set_to_zero!!(t) = Mooncake.set_to_zero_internal!!(Vector{UInt}(), t)
    function __add_to_primal(p, t, unsafe::Bool)
        return Mooncake._add_to_primal_internal(IdDict{Any,Any}(), p, t, unsafe)
    end
    __diff(p, t) = Mooncake._diff_internal(IdDict{Any,Any}(), p, t)
    __dot(t, s) = Mooncake._dot_internal(IdDict{Any,Any}(), t, s)
    __scale(a::Float64, t) = Mooncake._scale_internal(IdDict{Any,Any}(), a, t)
    _populate_address_map(p, t) = populate_address_map_internal(AddressMap(), p, t)

    # Check that tangent_type returns a `Type`.
    T = tangent_type(P)
    @test T isa Type

    # Check that `zero_tangent_internal` runs and produces something of the correct type.
    z = _zero_tangent(p)
    @test z isa T

    # Check that `randn_tangent_internal` runs and produces something of the correct type.
    t = _randn_tangent(rng, p)
    @test t isa T

    # Check that we can compare the values of primals and tangents.
    function test_equality_comparison(x)
        @nospecialize x
        @test has_equal_data(x, x) isa Bool
        @test has_equal_data_up_to_undefs(x, x) isa Bool
        @test has_equal_data(x, x)
        @test has_equal_data_up_to_undefs(x, x)
    end
    test_equality_comparison(p)
    test_equality_comparison(t)

    # Check that `tangent_type` is performant.
    test_tangent_type(P, T)

    # Check that zero_tangent isn't obviously non-deterministic.
    @test has_equal_data(z, _zero_tangent(p))

    # Check that ismutabletype(P) => ismutabletype(T).
    if ismutabletype(P) && !(T == NoTangent)
        @test ismutabletype(T)
    end

    # Verify z is zero via its action on t.
    zc = deepcopy([z])[1]
    tc = deepcopy([t])[1]
    @test has_equal_data(@inferred(_increment!!(zc, zc)), zc)
    @test has_equal_data(_increment!!(zc, tc), tc)
    @test has_equal_data(_increment!!(tc, zc), tc)

    # increment!! preserves types.
    @test _increment!!(zc, zc) isa T
    @test _increment!!(zc, tc) isa T
    @test _increment!!(tc, zc) isa T

    # The output of `increment!!` for a mutable type must have the property that the first
    # argument === the returned value.
    if ismutabletype(P)
        @test _increment!!(zc, zc) === zc
        @test _increment!!(tc, zc) === tc
        @test _increment!!(zc, tc) === zc
        @test _increment!!(tc, tc) === tc
    end

    # If t isn't the zero element, then adding it to itself must change its value.
    if !has_equal_data(t, z) && !ismutabletype(P)
        tc′ = _increment!!(tc, tc)
        @test tc === tc′ || !has_equal_data(tc′, tc)
    end

    # Setting to zero equals zero.
    @test has_equal_data(_set_to_zero!!(tc), z)
    @test has_equal_data(_set_to_zero!!(tc), z)
    if ismutabletype(P)
        @test _set_to_zero!!(tc) === tc
    end

    z = _zero_tangent(p)
    r = _randn_tangent(rng, p)

    # Check set_tangent_field if mutable.
    t isa MutableTangent && test_set_tangent_field!_correctness(deepcopy(t), deepcopy(z))

    # Verify that operations required for finite difference testing to run, and produce the
    # correct output type.
    @test __add_to_primal(p, t, true) isa P
    @test __diff(p, p) isa T
    @test __dot(t, t) isa Float64
    @test __scale(11.0, t) isa T
    @test _populate_address_map(p, t) isa AddressMap

    # Run some basic numerical sanity checks on the output the functions required for finite
    # difference testing. These are necessary but insufficient conditions.
    if !interface_only
        @test has_equal_data(__add_to_primal(p, z, true), p)
        if !has_equal_data(z, r)
            @test !has_equal_data(__add_to_primal(p, r, true), p)
        end
        @test has_equal_data(__diff(p, p), _zero_tangent(p))
    end
    @test __dot(t, t) >= 0.0
    @test __dot(t, _zero_tangent(p)) == 0.0
    @test __dot(t, _increment!!(deepcopy(t), t)) ≈ 2 * __dot(t, t)
    @test has_equal_data(__scale(1.0, t), t)
    @test has_equal_data(__scale(2.0, t), _increment!!(deepcopy(t), t))
end

# Helper used in `test_tangent_interface`.
function test_set_tangent_field!_correctness(t1::T, t2::T) where {T<:MutableTangent}
    Tfields = _typeof(t1.fields)
    for n in 1:fieldcount(Tfields)
        !Mooncake.is_init(t2.fields[n]) && continue
        v = get_tangent_field(t2, n)

        # Int form.
        v′ = Mooncake.set_tangent_field!(t1, n, v)
        @test v′ === v
        @test Mooncake.get_tangent_field(t1, n) === v

        # Symbol form.
        s = fieldname(Tfields, n)
        g = Mooncake.set_tangent_field!(t1, s, v)
        @test g === v
        @test Mooncake.get_tangent_field(t1, n) === v
    end
end

function check_allocs(f, x...)
    test_hook(check_allocs, f, x...) do
        check_allocs_internal(Shim(), f, x...)
    end
end
function check_allocs_internal(::Any, f::F, x::Vararg{Any,N}) where {F,N}
    throw(error("Load AllocCheck.jl to use this functionality."))
end

"""
    test_tangent_performance(rng::AbstractRNG, p::P) where {P}

Runs a variety of performance-related tests on tangents. These tests constitute a set of
necessary conditions for good overall performance.

The performance model in a few cases is a little bit complicated, because it depends on
various properties of the type in question (is it mutable, are its fields mutable, are all
of its fields necessarily defined, etc), so the source code should be consulted for precise
details.

*Note:* this function assumes that the tangent interface is implemented correctly for `p`.
To verify that this is the case, ensure that all tests in `test_tangent_interface` pass.
"""
function test_tangent_performance(rng::AbstractRNG, p::P) where {P}
    return test_hook(test_tangent_performance, rng, p) do
        _test_tangent_performance(rng, p)
    end
end

function _test_tangent_performance(rng::AbstractRNG, p::P) where {P}
    # Should definitely infer, because tangent type must be known statically from primal.
    z = @inferred zero_tangent(p)
    t = @inferred randn_tangent(rng, p)

    # Computing the tangent type must always be type stable and allocation-free.
    @inferred tangent_type(P)
    @test count_allocs(tangent_type, P) == 0

    # Check there are no allocations when there ought not to be.
    if !__tangent_generation_should_allocate(P)
        test_opt(Tuple{typeof(zero_tangent),P})
        check_allocs(Mooncake.zero_tangent, p)
        test_opt(Tuple{typeof(randn_tangent),Xoshiro,P})
        check_allocs(Mooncake.randn_tangent, rng, p)
    end

    # `increment!!` should always infer.
    @inferred increment!!(t, z)
    @inferred increment!!(z, t)
    @inferred increment!!(t, t)
    @inferred increment!!(z, z)

    # Unfortunately, `increment!!` does occassionally allocate at the minute due to the
    # way we're handling partial initialisation. Hopefully this will change in the future.
    __increment_should_allocate(P) || test_allocations(t, z)

    # set_tangent_field! should never allocate.
    t isa MutableTangent && test_set_tangent_field!_performance(t, z)
    return t isa Union{MutableTangent,Tangent} && test_get_tangent_field_performance(t)
end

function test_allocations(t::T, z::T) where {T}
    check_allocs(increment_internal!!, Mooncake.NoCache(), t, t)
    check_allocs(increment_internal!!, Mooncake.NoCache(), t, z)
    check_allocs(increment_internal!!, Mooncake.NoCache(), z, t)
    check_allocs(increment_internal!!, Mooncake.NoCache(), z, z)
    return nothing
end

_set_tangent_field!(x, ::Val{i}, v) where {i} = set_tangent_field!(x, i, v)
_get_tangent_field(x, ::Val{i}) where {i} = get_tangent_field(x, i)

function test_set_tangent_field!_performance(t1::T, t2::T) where {V,T<:MutableTangent{V}}
    for n in 1:fieldcount(V)
        !is_init(t2.fields[n]) && continue
        v = get_tangent_field(t2, n)

        # Int mode.
        _set_tangent_field!(t1, Val(n), v)
        report_opt(Tuple{typeof(_set_tangent_field!),typeof(t1),Val{n},typeof(v)})

        if all(n -> !(fieldtype(V, n) <: Mooncake.PossiblyUninitTangent), 1:fieldcount(V))
            i = Val(n)
            _set_tangent_field!(t1, i, v)
            @test count_allocs(_set_tangent_field!, t1, i, v) == 0
        end

        # Symbol mode.
        s = Val(fieldname(V, n))
        @inferred _set_tangent_field!(t1, s, v)
        report_opt(Tuple{typeof(_set_tangent_field!),typeof(t1),typeof(s),typeof(v)})

        if all(n -> !(fieldtype(V, n) <: Mooncake.PossiblyUninitTangent), 1:fieldcount(V))
            _set_tangent_field!(t1, s, v)
            @test count_allocs(_set_tangent_field!, t1, s, v) == 0
        end
    end
end

function test_get_tangent_field_performance(t::Union{MutableTangent,Tangent})
    V = Mooncake._typeof(t.fields)
    for n in 1:fieldcount(V)
        !is_init(t.fields[n]) && continue
        Tfield = fieldtype(Mooncake.fields_type(Mooncake._typeof(t)), n)
        !__is_completely_stable_type(Tfield) && continue

        # Int mode.
        i = Val(n)
        report_opt(Tuple{typeof(_get_tangent_field),typeof(t),typeof(i)})
        @inferred _get_tangent_field(t, i)
        @test count_allocs(_get_tangent_field, t, i) == 0

        # Symbol mode.
        s = Val(fieldname(V, n))
        report_opt(Tuple{typeof(_get_tangent_field),typeof(t),typeof(s)})
        @inferred _get_tangent_field(t, s)
        @test count_allocs(_get_tangent_field, t, s) == 0
    end
end

# Function barrier to ensure inference in value types.
function count_allocs(f::F, x::Vararg{Any,N}) where {F,N}
    test_hook(count_allocs, f, x...) do
        @allocations f(x...)
    end
end

# Returns true if both `zero_tangent` and `randn_tangent` should allocate when run on
# an object of type `P`.
function __tangent_generation_should_allocate(::Type{P}) where {P}
    (!isconcretetype(P) || isabstracttype(P)) && return true
    (fieldcount(P) == 0 && !ismutabletype(P)) && return false
    return ismutabletype(P) || any(__tangent_generation_should_allocate, fieldtypes(P))
end

__tangent_generation_should_allocate(::Type{P}) where {P<:Array} = true

function __increment_should_allocate(::Type{P}) where {P}
    return any(tt -> tt <: PossiblyUninitTangent, Mooncake.tangent_field_types(P))
end
__increment_should_allocate(::Type{Core.SimpleVector}) = true
__increment_should_allocate(::Type{<:Array{Any}}) = true

function __is_completely_stable_type(::Type{P}) where {P}
    (!isconcretetype(P) || isabstracttype(P)) && return false
    isprimitivetype(P) && return true
    return all(__is_completely_stable_type, fieldtypes(P))
end

function test_equality_comparison(x)
    @nospecialize x

    # Check that the internal methods have been implemented.
    function _has_equal_data(x, y)
        return has_equal_data_internal(x, y, true, Dict{Tuple{UInt,UInt},Bool}())
    end
    function _has_equal_data_up_to_undefs(x, y)
        return has_equal_data_internal(x, y, false, Dict{Tuple{UInt,UInt},Bool}())
    end

    @test _has_equal_data(x, x) isa Bool
    @test _has_equal_data_up_to_undefs(x, x) isa Bool
    @test _has_equal_data(x, x)
    @test _has_equal_data_up_to_undefs(x, x)
end

"""
    test_tangent_splitting(rng::AbstractRNG, p::P; test_opt_flag=true) where {P}

Verify that tangent splitting functionality associated to primal `p` works correctly.
Ensure that [`test_tangent_interface`](@ref) runs for `p` before running these tests.
`test_opt_flag` controls whether to run JET-based checks. 

# Extended Help

 Verifies that the following functionality work correctly for `p` / its type / tangents:
- [`Mooncake.fdata_type`](@ref)
- [`Mooncake.rdata_type`](@ref)
- [`Mooncake.fdata`](@ref)
- [`Mooncake.rdata`](@ref)
- [`Mooncake.uninit_fdata`](@ref)
- [`Mooncake.tangent_type`](@ref) (binary method)
- [`Mooncake.tangent`](@ref) (binary method)
"""
function test_tangent_splitting(rng::AbstractRNG, p::P; test_opt_flag=true) where {P}
    return test_hook(test_tangent_splitting, rng, p; test_opt_flag) do
        _test_tangent_splitting_internal(rng, p; test_opt_flag)
    end
end

function _test_tangent_splitting_internal(
    rng::AbstractRNG, p::P; test_opt_flag=true
) where {P}
    # Check that fdata_type and rdata_type run and produce types.
    T = tangent_type(P)
    F = Mooncake.fdata_type(T)
    @test F isa Type
    check_allocs(Mooncake.fdata_type, T)
    R = Mooncake.rdata_type(T)
    @test R isa Type
    check_allocs(Mooncake.rdata_type, T)

    # Check that fdata and rdata produce the correct types.
    t = randn_tangent(rng, p)
    f = Mooncake.fdata(t)
    @test f isa F
    r = Mooncake.rdata(t)
    @test r isa R

    # Check that fdata / rdata validation functionality doesn't error on valid fdata / rdata
    # and does error on obviously wrong fdata / rdata.
    @test verify_fdata_type(P, F) === nothing
    @test verify_rdata_type(P, R) === nothing
    @test verify_fdata_value(p, f) === nothing
    @test verify_rdata_value(p, r) === nothing
    @test_throws InvalidFDataException verify_fdata_type(P, Int)
    @test_throws InvalidRDataException verify_rdata_type(P, Int)
    @test_throws InvalidFDataException verify_fdata_value(p, 0)
    @test_throws InvalidRDataException verify_rdata_value(p, 0)

    # Check that uninit_fdata yields data of the correct type.
    @test uninit_fdata(p) isa F

    # Compute the tangent type associated to `F` and `R`, and check it is equal to `T`.
    @test tangent_type(F, R) == T
    @test is_foldable(tangent_type, (Type{F}, Type{R}))

    # Check that combining f and r yields a tangent of the correct type and value.
    t_combined = Mooncake.tangent(f, r)
    @test t_combined isa T
    @test t_combined === t

    # Check that pulling out `f` and `r` from `t_combined` yields the correct values.
    @test Mooncake.fdata(t_combined) === f
    @test Mooncake.rdata(t_combined) === r

    # Test that `zero_rdata` produces valid reverse data.
    @test zero_rdata(p) isa R

    # Check that constructing a zero tangent from reverse data yields the original tangent.
    z = zero_tangent(p)
    f_z = Mooncake.fdata(z)
    @test f_z isa Mooncake.fdata_type(T)
    z_new = zero_tangent(p, f_z)
    @test z_new isa tangent_type(P)
    @test z_new === z

    # Query whether or not the rdata type can be built given only the primal type.
    can_make_zero = @inferred can_produce_zero_rdata_from_type(P)

    # Check that when the zero element is asked from the primal type alone, the result is
    # either an instance of R _or_ a `CannotProduceZeroRDataFromType`.
    test_opt_flag && test_opt(zero_rdata_from_type, Tuple{Type{P}})
    rzero_from_type = @inferred zero_rdata_from_type(P)
    @test rzero_from_type isa R || rzero_from_type isa CannotProduceZeroRDataFromType
    @test can_make_zero != isa(rzero_from_type, CannotProduceZeroRDataFromType)

    # Check that we can produce a lazy zero rdata, and that it has the correct type.
    test_opt_flag && test_opt(lazy_zero_rdata, Tuple{P})
    lazy_rzero = @inferred lazy_zero_rdata(p)
    @test instantiate(lazy_rzero) isa R

    # Check incrementing the fdata component of a tangent yields the correct type.
    @test increment!!(f, f) isa F

    # Check incrementing the rdata component of a tangent yields the correct type.
    @test increment_rdata!!(t, r) isa T
end

"""
    test_rule_and_type_interactions(rng::AbstractRNG, p)

Check that a collection of standard functions for which we _ought_ to have a working rrule
for `p` work, and produce the correct answer. For example, the `rrule!!` for `typeof` should
work correctly on any type, we should have a working rule for `getfield` for any
struct-type, and we should have a rule for `setfield!` for any mutable struct type.
See extended help for more info.

# Extended Help

The purpose of this test is to ensure that, for any given `p`, the full range of primitive
functions that _ought_ to work on it, do indeed work on it.

This is one part of the interface where some care _might_ be required. If, for some reason,
it should _never_ be the case that e.g. for a particular `p`, `getfield` should be called,
then it may make no sense at all to run these tests. In such cases, the author of the type
is responsible for knowing what they are doing. Please open an issue to discuss for your
type if you are at all unsure what to do.

When defining a custom tangent type for `P`, the functions that you will need to pay
attention to writing rules for are
- [`Mooncake._new_`](@ref)
- [`Mooncake.lgetfield`](@ref)
- [`Mooncake.lsetfield!`](@ref)

In all cases, you may wish to consult the current implementations of `rrule!!` for these
functions for inspiration regarding how you might implement them for your type.
"""
function test_rule_and_type_interactions(rng::AbstractRNG, p::P) where {P}
    @nospecialize rng p

    # Generate standard test cases.
    fs = if ismutabletype(P)
        functions_for_mutable_structs()
    elseif isstructtype(P)
        functions_for_structs()
    else
        functions_for_all_types()
    end

    # Run standardised tests for all functions.
    @testset "$f" for f in fs
        arg_sets = generate_args(f, p)
        @testset for args in arg_sets
            test_rule(
                rng,
                f,
                args...;
                interface_only=true,
                is_primitive=true,
                perf_flag=:none,
                mode=ReverseMode,
            )
        end
    end
end

#
# Test that some basic operations work on a given type.
#

generate_args(::typeof(===), x) = [(x, 0.0), (1.0, x)]
function generate_args(::typeof(Core.ifelse), x)
    return [(true, x, 0.0), (false, x, 0.0), (true, 0.0, x), (false, 0.0, x)]
end
generate_args(::typeof(Core.sizeof), x) = [(x,)]
generate_args(::typeof(Core.svec), x) = [(x,), (x, x)]
function generate_args(::typeof(getfield), x)
    syms = filter(f -> isdefined(x, f), fieldnames(_typeof(x)))
    fs = vcat(syms..., eachindex(syms)...)
    return vcat(map(n -> (x, n), fs), map(n -> (x, n, :not_atomic), fs))
end
function generate_args(::typeof(lgetfield), x)
    syms = filter(f -> isdefined(x, f), fieldnames(_typeof(x)))
    fs = vcat(syms..., eachindex(syms)...)
    return vcat(map(n -> (x, Val(n)), fs), map(n -> (x, Val(n), Val(:not_atomic)), fs))
end

_new_excluded(::Type) = false
_new_excluded(::Type{<:Union{String}}) = true

@static if VERSION < v"1.11-"
    # Prior to 1.11, Arrays are special objects, with special constructors that don't
    # involve calling the `:new` instruction. From 1.11 onwards, they behave more like
    # regular mutable composite types, so calling `_new_` becomes meaningful.
    _new_excluded(::Type{<:Array}) = true
else
    # Memory and MemoryRef appeared in 1.11. Neither are constructed in the usual manner
    # via the `:new` instruction, but rather by a variety of built-ins and `ccall`s.
    # Consequently, it does not make sense to call `_new_` on them -- while this _can_ be
    # made to work, it typically yields segfaults in very short order, and I _believe_ it
    # should never occur in practice.
    _new_excluded(::Type{<:Union{Memory,MemoryRef}}) = true
end

function generate_args(::typeof(Mooncake._new_), x)
    _new_excluded(_typeof(x)) && return []
    syms = filter(f -> isdefined(x, f), fieldnames(_typeof(x)))
    field_values = map(sym -> getfield(x, sym), syms)
    return [(_typeof(x), field_values...)]
end
generate_args(::typeof(isa), x) = [(x, Float64), (x, Int), (x, _typeof(x))]
function generate_args(::typeof(setfield!), x)
    names = filter(fieldnames(_typeof(x))) do f
        return !isconst(_typeof(x), f) && isdefined(x, f)
    end
    return map(n -> (x, n, getfield(x, n)), vcat(names..., eachindex(names)...))
end
function generate_args(::typeof(lsetfield!), x)
    names = filter(fieldnames(_typeof(x))) do f
        return !isconst(_typeof(x), f) && isdefined(x, f)
    end
    return map(n -> (x, Val(n), getfield(x, n)), vcat(names..., eachindex(names)...))
end
generate_args(::typeof(tuple), x) = [(x,), (x, x), (x, x, x)]
generate_args(::typeof(typeassert), x) = [(x, _typeof(x))]
generate_args(::typeof(typeof), x) = [(x,)]

function functions_for_all_types()
    return [===, Core.ifelse, Core.sizeof, isa, tuple, typeassert, typeof]
end

function functions_for_structs()
    return vcat(functions_for_all_types(), [getfield, lgetfield, Mooncake._new_])
end

function functions_for_mutable_structs()
    return vcat(
        functions_for_structs(),
        [setfield!, lsetfield!],# modifyfield!, replacefield!, swapfield!],
    )
end

"""
    test_data(rng::AbstractRNG, p::P)

Verify that all tangent / fdata / rdata functionality work properly for `p`. Furthermore,
verify that all primitives listed in `TestUtils.test_rule_and_type_interactions` work
correctly on `p`. This functionality is particularly useful if you are writing your own
custom tangent / fdata / rdata types and want to be confident that you have implemented the
functionality that you need in order to make these custom types work with all the rules
written in Mooncake itself.

You should consult the docstrings for [`test_tangent_interface`](@ref),
[`test_tangent_splitting`](@ref), and [`test_rule_and_type_interactions`](@ref), in order to
see what is required to satisfy the full tangent interface for `p`.
"""
function test_data(rng::AbstractRNG, p::P; interface_only=false) where {P}
    test_tangent_interface(rng, p; interface_only)
    test_tangent_splitting(rng, p)
    test_rule_and_type_interactions(rng, p)
    return nothing
end

end<|MERGE_RESOLUTION|>--- conflicted
+++ resolved
@@ -835,12 +835,9 @@
         debug_mode::Bool=false,
         unsafe_perturb::Bool=false,
         print_results=true,
-<<<<<<< HEAD
+        output_tangent=nothing,
         atol=1e-3,
         rtol=1e-3
-=======
-        output_tangent=nothing,
->>>>>>> 7abb86f8
     )
 
 Run standardised tests on the `rule` for `x`.
