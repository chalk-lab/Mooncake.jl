"""
    NoTangent

The type in question has no meaningful notion of a tangent space.
Generally, you shouldn't use this -- just let the default recursive tangent
construction work.
You might need to use this for `primitive type`s though.
"""
struct NoTangent end

"""
    PossiblyUninitTangent{T}

Represents a `T` which maybe or may not be present. Does not distinguish between 0 and
not being present.
"""
struct PossiblyUninitTangent{T}
    tangent::T
    PossiblyUninitTangent{T}(tangent::T) where {T} = new{T}(tangent)
    PossiblyUninitTangent{T}() where {T} = new{T}()
end

_copy(x::P) where {P<:PossiblyUninitTangent} = is_init(x) ? P(_copy(x.tangent)) : P()

@inline PossiblyUninitTangent(tangent::T) where {T} = PossiblyUninitTangent{T}(tangent)
@inline PossiblyUninitTangent(T::Type) = PossiblyUninitTangent{T}()

@inline is_init(t::PossiblyUninitTangent) = isdefined(t, :tangent)
is_init(t) = true

val(x::PossiblyUninitTangent) = is_init(x) ? x.tangent : error("Uninitialised")
val(x) = x

"""
    Tangent{Tfields<:NamedTuple}

Default type used to represent the tangent of a `struct`. See [`tangent_type`](@ref) for
more info.
"""
struct Tangent{Tfields<:NamedTuple}
    fields::Tfields
end

Base.:(==)(x::Tangent, y::Tangent) = x.fields == y.fields

"""
    MutableTangent{Tfields<:NamedTuple}

Default type used to represent the tangent of a `mutable struct`. See [`tangent_type`](@ref)
for more info.
"""
mutable struct MutableTangent{Tfields<:NamedTuple}
    fields::Tfields
    MutableTangent{Tfields}() where {Tfields} = new{Tfields}()
    MutableTangent(fields::Tfields) where {Tfields} = MutableTangent{Tfields}(fields)
    function MutableTangent{Tfields}(
        fields::NamedTuple{names}
    ) where {names,Tfields<:NamedTuple{names}}
        return new{Tfields}(fields)
    end
end

Base.:(==)(x::MutableTangent, y::MutableTangent) = x.fields == y.fields

fields_type(::Type{MutableTangent{Tfields}}) where {Tfields<:NamedTuple} = Tfields
fields_type(::Type{Tangent{Tfields}}) where {Tfields<:NamedTuple} = Tfields
fields_type(::Type{<:Union{MutableTangent,Tangent}}) = NamedTuple

const PossiblyMutableTangent{T} = Union{MutableTangent{T},Tangent{T}}

"""
    get_tangent_field(t::Union{MutableTangent, Tangent}, i::Int)

Gets the `i`th field of data in `t`.

Has the same semantics that `getfield!` would have if the data in the `fields` field of `t`
were actually fields of `t`. This is the moral equivalent of `getfield` for
`MutableTangent`.
"""
@inline get_tangent_field(t::PossiblyMutableTangent, i::Int) = val(getfield(t.fields, i))

@inline function get_tangent_field(t::PossiblyMutableTangent{F}, s::Symbol) where {F}
    return get_tangent_field(t, _sym_to_int(F, Val(s)))
end

"""
    set_tangent_field!(t::MutableTangent{Tfields}, i::Int, x) where {Tfields}

Sets the value of the `i`th field of the data in `t` to value `x`.

Has the same semantics that `setfield!` would have if the data in the `fields` field of `t`
were actually fields of `t`. This is the moral equivalent of `setfield!` for
`MutableTangent`.
"""
@inline function set_tangent_field!(t::MutableTangent{Tfields}, i::Int, x) where {Tfields}
    fields = t.fields
    Ti = fieldtype(Tfields, i)
    new_val = Ti <: PossiblyUninitTangent ? Ti(x) : x
    new_fields = Tfields(ntuple(n -> n == i ? new_val : fields[n], fieldcount(Tfields)))
    t.fields = new_fields
    return x
end

@inline function set_tangent_field!(t::MutableTangent{T}, s::Symbol, x) where {T}
    return set_tangent_field!(t, _sym_to_int(T, Val(s)), x)
end

@generated function _sym_to_int(::Type{Tfields}, ::Val{s}) where {Tfields,s}
    return findfirst(==(s), fieldnames(Tfields))
end

function tangent_field_types_exprs(P::Type)
    tangent_type_exprs = map(fieldtypes(P), always_initialised(P)) do _P, init
        T_expr = Expr(:call, :tangent_type, _P)
        return init ? T_expr : Expr(:curly, PossiblyUninitTangent, T_expr)
    end
    return tangent_type_exprs
end

# It is essential that this gets inlined. If it does not, then we run into performance
# issues with the recursion to compute tangent types for nested types.
@generated function tangent_field_types(::Type{P}) where {P}
    return Expr(:call, :tuple, tangent_field_types_exprs(P)...)
end

function build_tangent(::Type{P}, fields...) where {P}
    fields = map(enumerate(tangent_field_types(P))) do (n, tt)
        tt <: PossiblyUninitTangent && return n <= length(fields) ? tt(fields[n]) : tt()
        return fields[n]
    end
    return tangent_type(P)(NamedTuple{fieldnames(P)}(fields))
end

function build_tangent(::Type{P}, fields...) where {P<:Union{Tuple,NamedTuple}}
    tangent_type(P) == NoTangent && return NoTangent()
    isconcretetype(P) && return tangent_type(P)(fields)
    return __tangent_from_non_concrete(P, fields)
end

"""
    macro foldable def

Shorthand for `Base.@assume_effects :foldable function f(x)...`.
"""
macro foldable(expr)
    return esc(:(Base.@assume_effects :foldable $expr))
end

"""
    tangent_type(P)

There must be a single type used to represents tangents of primals of type `P`, and it must
be given by `tangent_type(P)`.

Warning: this function assumes the effects `:removable` and `:consistent`. This is necessary
to ensure good performance, but imposes precise constraints on your implementation. If
adding new methods to `tangent_type`, you should consult the extended help of
`Base.@assume_effects` to see what this imposes upon your implementation.

# Extended help

The tangent types which Mooncake.jl uses are quite similar in spirit to ChainRules.jl.
For example, tangent "vectors" for
1. `Float64`s are `Float64`s,
1. `Vector{Float64}`s are `Vector{Float64}`s, and
1. `struct`s are other another (special) `struct` with field types specified recursively.

There are, however, some major differences.
Firstly, while it is certainly true that the above tangent types are permissible in
ChainRules.jl, they are not the uniquely permissible types. For example, `ZeroTangent` is
also a permissible type of tangent for any of them, and `Float32` is permissible for
`Float64`. This is a general theme in ChainRules.jl -- it intentionally declines to place
restrictions on what type can be used to represent the tangent of a given type.

Mooncake.jl differs from this.
**It insists that each primal type is associated to a _single_ tangent type.**
Furthermore, this type is _always_ given by the function `Mooncake.tangent_type(primal_type)`.

Consider some more worked examples.

#### Int

`Int` is not a differentiable type, so its tangent type is `NoTangent`:
```jldoctest
julia> tangent_type(Int)
NoTangent
```

#### Tuples

The tangent type of a `Tuple` is defined recursively based on its field types. For example
```jldoctest
julia> tangent_type(Tuple{Float64, Vector{Float64}, Int})
Tuple{Float64, Vector{Float64}, NoTangent}
```

There is one edge case to be aware of: if all of the field of a `Tuple` are
non-differentiable, then the tangent type is `NoTangent`. For example,
```jldoctest
julia> tangent_type(Tuple{Int, Int})
NoTangent
```

#### Structs

As with `Tuple`s, the tangent type of a struct is, by default, given recursively.
In particular, the tangent type of a `struct` type is `Tangent`.
This type contains a `NamedTuple` containing the tangent to each field in the primal `struct`.

As with `Tuple`s, if all field types are non-differentiable, the tangent type of the entire
struct is `NoTangent`.

There are a couple of additional subtleties to consider over `Tuple`s though. Firstly, not
all fields of a `struct` have to be defined. Fortunately, Julia makes it easy to determine
how many of the fields might possibly not be defined. The tangent associated to any field
which might possibly not be defined is wrapped in a `PossiblyUninitTangent`.

Furthermore, `struct`s can have fields whose static type is abstract. For example
```jldoctest foo
julia> struct Foo
           x
       end
```
If you ask for the tangent type of `Foo`, you will see that it is
```jldoctest foo
julia> tangent_type(Foo)
Tangent{@NamedTuple{x}}
```
Observe that the field type associated to `x` is `Any`. The way to understand this result is
to observe that
1. `x` could have literally any type at runtime, so we know nothing about what its tangent
    type must be until runtime, and
1. we require that the tangent type of `Foo` be unique.
The consequence of these two considerations is that the tangent type of `Foo` must be able
to contain any type of tangent in its `x` field. It follows that the fieldtype of the `x`
field of `Foo`s tangent must be `Any`.



#### Mutable Structs

The tangent type for `mutable struct`s have the same set of considerations as `struct`s.
The only difference is that they must themselves be mutable.
Consequently, we use a type called `MutableTangent` to represent their tangents.
It is a `mutable struct` with the same structure as `Tangent`.

For example, if you ask for the `tangent_type` of
```jldoctest bar
julia> mutable struct Bar
           x::Float64
       end
```
you will find that it is
```jldoctest bar
julia> tangent_type(Bar)
MutableTangent{@NamedTuple{x::Float64}}
```


#### Primitive Types

We've already seen a couple of primitive types (`Float64` and `Int`).
The basic story here is that all primitive types require an explicit specification of what their tangent type must be.

One interesting case are `Ptr` types.
The tangent type of a `Ptr{P}` is `Ptr{T}`, where `T = tangent_type(P)`.
For example
```julia
julia> tangent_type(Ptr{Float64})
Ptr{Float64}
```

"""
tangent_type(T)

tangent_type(x) = throw(error("$x is not a type. Perhaps you meant typeof(x)?"))

# The "Bottom" type.
@foldable tangent_type(::Type{Union{}}) = Union{}

# This is essential for DataType, as the recursive definition always recurses infinitely,
# because one of the fieldtypes is itself always a DataType. In particular, we'll always
# eventually hit `Any`, whose `super` field is `Any`.
# This makes it clear that we can't recursively construct tangents for data structures which
# refer to themselves...
tangent_type(::Type{<:Type}) = NoTangent

tangent_type(::Type{<:TypeVar}) = NoTangent

@foldable tangent_type(::Type{Ptr{P}}) where {P} = Ptr{tangent_type(P)}

tangent_type(::Type{<:Ptr}) = NoTangent

tangent_type(::Type{Bool}) = NoTangent

tangent_type(::Type{Char}) = NoTangent

tangent_type(::Type{Symbol}) = NoTangent

tangent_type(::Type{Cstring}) = NoTangent

tangent_type(::Type{Cwstring}) = NoTangent

tangent_type(::Type{Module}) = NoTangent

tangent_type(::Type{Nothing}) = NoTangent

tangent_type(::Type{Expr}) = NoTangent

tangent_type(::Type{Core.TypeofVararg}) = NoTangent

tangent_type(::Type{SimpleVector}) = Vector{Any}

tangent_type(::Type{P}) where {P<:Union{UInt8,UInt16,UInt32,UInt64,UInt128}} = NoTangent

tangent_type(::Type{P}) where {P<:Union{Int8,Int16,Int32,Int64,Int128}} = NoTangent

tangent_type(::Type{<:Core.Builtin}) = NoTangent

@foldable tangent_type(::Type{P}) where {P<:IEEEFloat} = P

tangent_type(::Type{<:Core.LLVMPtr}) = NoTangent

tangent_type(::Type{String}) = NoTangent

@foldable tangent_type(::Type{<:Array{P,N}}) where {P,N} = Array{tangent_type(P),N}

tangent_type(::Type{<:Array{P,N} where {P}}) where {N} = Array

tangent_type(::Type{<:MersenneTwister}) = NoTangent

tangent_type(::Type{Core.TypeName}) = NoTangent

tangent_type(::Type{Core.MethodTable}) = NoTangent

tangent_type(::Type{DimensionMismatch}) = NoTangent

tangent_type(::Type{Method}) = NoTangent

tangent_type(::Type{<:Enum}) = NoTangent

tangent_type(::Type{<:Base.TTY}) = NoTangent

tangent_type(::Type{<:IOStream}) = NoTangent

function split_union_tuple_type(tangent_types)

    # Create first split.
    ta_types = map(tangent_types) do T
        return T isa Union ? T.a : T
    end
    ta = Tuple{ta_types...}

    # Create second split.
    tb_types = map(tangent_types) do T
        return T isa Union ? T.b : T
    end
    tb = Tuple{tb_types...}

    return Union{ta,tb}
end

# Generated functions cannot emit closures, so this is defined here for use below.
isconcrete_or_union(p) = p isa Union || isconcretetype(p)

@foldable @generated function tangent_type(::Type{P}) where {N,P<:Tuple{Vararg{Any,N}}}

    # As with other types, tangent type of Union is Union of tangent types.
    P isa Union && return :(Union{tangent_type($(P.a)),tangent_type($(P.b))})

    # Determine whether P isa a Tuple with a Vararg, e.g, Tuple, or Tuple{Float64, Vararg}.
    # Need to exclude `UnionAll`s from this, by checking `isa(P, DataType)`, in order to
    # ensure that `Base.datatype_fieldcount(P)` will run successfully.
    isa(P, DataType) && !(@isdefined(N)) && return Any

    # Tuple{} can only have `NoTangent` as its tangent type. As before, verify we don't have
    # a UnionAll before running to ensure that datatype_fieldcount will run.
    isa(P, DataType) && N == 0 && return NoTangent

    # Expression to construct `Tuple` type containing tangent type for all fields.
    tangent_type_exprs = map(n -> :(tangent_type(fieldtype(P, $n))), 1:N)
    tangent_types = Expr(:call, tuple, tangent_type_exprs...)

    # Construct a Tuple type of the same length as `P`, containing all `NoTangent`s.
    T_all_notangent = Tuple{Vararg{NoTangent,N}}

    return quote

        # Get tangent types for all fields. If they're all `NoTangent`, return `NoTangent`.
        # i.e. if `P = Tuple{Int, Int}`, do not return `Tuple{NoTangent, NoTangent}`.
        # Simplify and return `NoTangent`.
        tangent_types = $tangent_types
        T = Tuple{tangent_types...}
        T <: $T_all_notangent && return NoTangent

        # If exactly one of the field types is a Union, then split.
        union_fields = _findall(Base.Fix2(isa, Union), tangent_types)
        if length(union_fields) == 1 && all(tuple_map(isconcrete_or_union, tangent_types))
            return split_union_tuple_type(tangent_types)
        end

        # If it's _possible_ for a subtype of `P` to have tangent type `NoTangent`, then we
        # must account for that by returning the union of `NoTangent` and `T`. For example,
        # if `P = Tuple{Any, Int}`, then `P2 = Tuple{Int, Int}` is a subtype. Since `P2` has
        # tangent type `NoTangent`, it must be true that `NoTangent <: tangent_type(P)`. If,
        # on the other hand, it's not possible for `NoTangent` to be the tangent type, e.g.
        # for `Tuple{Float64, Any}`, then there's no need to take the union.
        return $T_all_notangent <: T ? Union{T,NoTangent} : T
    end
end

@foldable function tangent_type(::Type{P}) where {N,P<:NamedTuple{N}}
    P isa Union && return Union{tangent_type(P.a),tangent_type(P.b)}
    !isconcretetype(P) && return Union{NoTangent,NamedTuple{N}}
    TT = tangent_type(Tuple{fieldtypes(P)...})
    TT == NoTangent && return NoTangent
    return isconcretetype(TT) ? NamedTuple{N,TT} : Any
end

@foldable @generated function tangent_type(::Type{P}) where {P}

    # This method can only handle struct types. Something has gone wrong if P is primitive.
    if isprimitivetype(P)
        return error("$P is a primitive type. Implement a method of `tangent_type` for it.")
    end

    # If the type is a Union, then take the union type of its arguments.
    P isa Union && return :(Union{tangent_type($(P.a)),tangent_type($(P.b))})

    # If the type is itself abstract, it's tangent could be anything.
    # The same goes for if the type has any undetermined type parameters.
    (isabstracttype(P) || !isconcretetype(P)) && return Any

    tangent_fields_types_expr = Expr(:curly, Tuple, tangent_field_types_exprs(P)...)
    T_all_notangent = Tuple{Vararg{NoTangent,fieldcount(P)}}
    return quote

        # Construct a `Tuple{...}` whose fields are the tangent types of the fields of `P`.
        tangent_field_types_tuple = $tangent_fields_types_expr

        # If all fields are definitely `NoTangent`s, then return `NoTangent`.
        tangent_field_types_tuple <: $T_all_notangent && return NoTangent

        # Derive tangent type.
        bt = NamedTuple{$(fieldnames(P)),tangent_field_types_tuple}
        return $(ismutabletype(P) ? MutableTangent : Tangent){bt}
    end
end

backing_type(P::Type) = NamedTuple{fieldnames(P),Tuple{tangent_field_types(P)...}}

struct NoCache end

Base.haskey(::NoCache, x) = false
Base.setindex!(::NoCache, v, x) = nothing

const MaybeCache = Union{NoCache,IdDict{Any,Any}}

"""
    zero_tangent(x)

Returns the unique zero element of the tangent space of `x`.
It is an error for the zero element of the tangent space of `x` to be represented by
anything other than that which this function returns.
"""
zero_tangent(x)
function zero_tangent(x::P) where {P}
    return zero_tangent_internal(x, isbitstype(P) ? NoCache() : IdDict())
end

"""
    zero_tangent_internal(x, d::MaybeCache)

Implementation of [`zero_tangent`](@ref). Makes use of `d` in the same way that
`Base.deepcopy_internal` makes use of an `IdDict` (see the docstring for `Base.deepcopy` for
information).

In particular, it should be used to ensure that aliasing relationships are respected,
meaning that if in the tuple `x = (a, b)`, `a === b`, then in
`(da, db) = zero_tangent((a, b))` it must hold that should have that `da === db`.
You may want to consult the method of `zero_tangent_internal` for `struct` and
`mutable struct` types for inspiration if implementing this for your own type.

Similarly, if `x` contains a one or more circular, its tangent will probably need to contain
similar circular references (unless it is something trivial like `NoTangent`). Again,
consult existing implementations for inspiration.

If `d` is a `NoCache` assume that `x` contains neither aliasing nor circular references.
"""
zero_tangent_internal(::Union{Int8,Int16,Int32,Int64,Int128}, ::MaybeCache) = NoTangent()
zero_tangent_internal(x::IEEEFloat, ::MaybeCache) = zero(x)
@generated function zero_tangent_internal(x::Tuple, dict::MaybeCache)
    zt_exprs = map(n -> :(zero_tangent_internal(x[$n], dict)), 1:fieldcount(x))
    return quote
        tangent_type($x) == NoTangent && return NoTangent()
        return $(Expr(:call, :tuple, zt_exprs...))
    end
end
function zero_tangent_internal(x::NamedTuple, dict::MaybeCache)
    tangent_type(typeof(x)) == NoTangent && return NoTangent()
    return tuple_map(Base.Fix2(zero_tangent_internal, dict), x)
end
function zero_tangent_internal(x::Ptr, ::MaybeCache)
    return throw(ArgumentError("zero_tangent not available for pointers."))
end
function zero_tangent_internal(x::SimpleVector, dict::MaybeCache)
    return map!(
        n -> zero_tangent_internal(x[n], dict), Vector{Any}(undef, length(x)), eachindex(x)
    )
end
@inline @generated function zero_tangent_internal(x::P, d::MaybeCache) where {P}

    # Loop over fields, constructing expressions to construct zeros depending on the
    # field type and initialisation status.
    inits = always_initialised(P)
    tangent_field_exprs = map(1:fieldcount(P)) do n
        if inits[n]
            return :(zero_tangent_internal(getfield(x, $n), d))
        else
            P_field = fieldtype(P, n)
            T_field_expr = :(PossiblyUninitTangent{tangent_type($P_field)})
            return quote
                if isdefined(x, $n)
                    $T_field_expr(zero_tangent_internal(getfield(x, $n), d))
                else
                    $T_field_expr()
                end
            end
        end
    end
    tangent_fields_tuple_expr = Expr(:call, :tuple, tangent_field_exprs...)

    return quote
        tangent_type(P) == NoTangent && return NoTangent()

        # If dealing with a mutable type, ensure that we have an entry in `d`.
        if tangent_type(P) <: MutableTangent
            haskey(d, x) && return d[x]::tangent_type(P)
            d[x] = tangent_type(P)() # create a uninitialised MutableTangent
        end

        # For each field in `x`, construct its zero tangent. This is where the generated
        # expression above it used. Everything else is regular code.
        fields = backing_type(P)($tangent_fields_tuple_expr)

        if tangent_type(P) <: MutableTangent
            # if circular reference exists, then the recursive call will first look up d
            # and return the uninitialised MutableTangent
            # after the recursive call returns, d will be initialised
            d[x].fields = fields
            return d[x]::tangent_type(P)
        else
            return tangent_type(P)(fields)
        end
        return t
    end
end

"""
    uninit_tangent(x)

Related to `zero_tangent`, but a bit different. Check current implementation for
details -- this docstring is intentionally non-specific in order to avoid becoming outdated.
"""
@inline uninit_tangent(x) = zero_tangent(x)
@inline uninit_tangent(x::Ptr{P}) where {P} = bitcast(Ptr{tangent_type(P)}, x)

"""
    randn_tangent(rng::AbstractRNG, x::P) where {P}

Required for testing. Generate a randomly-chosen tangent to `x`. Very similar to
[`Mooncake.zero_tangent`](@ref), except that the elements are randomly chosen, rather than
being equal to zero.
"""
function randn_tangent(rng::AbstractRNG, x::P) where {P}
    return randn_tangent_internal(rng, x, isbitstype(P) ? NoCache() : IdDict())
end

"""
    randn_tangent_internal(rng::AbstractRNG, x, dict::MaybeCache)

Implementation for [`Mooncake.randn_tangent`](@ref). Please consult the docstring for
[`zero_tangent_internal`](@ref) for more information on how this implementation works, As
the same implementation strategy is adopted for both this function and that one.
"""
function randn_tangent_internal(rng::AbstractRNG, ::P, ::MaybeCache) where {P<:IEEEFloat}
    return randn(rng, P)
end
@generated function randn_tangent_internal(rng::AbstractRNG, x::Tuple, dict::MaybeCache)
    rt_exprs = map(n -> :(randn_tangent_internal(rng, x[$n], dict)), 1:fieldcount(x))
    return quote
        tangent_type($x) == NoTangent && return NoTangent()
        return $(Expr(:call, :tuple, rt_exprs...))
    end
end
function randn_tangent_internal(rng::AbstractRNG, x::NamedTuple, dict::MaybeCache)
    tangent_type(typeof(x)) == NoTangent && return NoTangent()
    return tuple_map(x -> randn_tangent_internal(rng, x, dict), x)
end
function randn_tangent_internal(rng::AbstractRNG, x::SimpleVector, dict::MaybeCache)
    return map!(Vector{Any}(undef, length(x)), eachindex(x)) do n
        return randn_tangent_internal(rng, x[n], dict)
    end
end
@generated function randn_tangent_internal(rng::AbstractRNG, x::P, d::MaybeCache) where {P}

    # Loop over fields, constructing expressions to construct randn tangents depending on
    # the field type and initialisation status.
    inits = always_initialised(P)
    tangent_field_exprs = map(1:fieldcount(P)) do n
        if inits[n]
            return :(randn_tangent_internal(rng, getfield(x, $n), d))
        else
            P_field = fieldtype(P, n)
            T_field_expr = :(PossiblyUninitTangent{tangent_type($P_field)})
            return quote
                if isdefined(x, $n)
                    $T_field_expr(randn_tangent_internal(rng, getfield(x, $n), d))
                else
                    $T_field_expr()
                end
            end
        end
    end
    tangent_fields_tuple_expr = Expr(:call, :tuple, tangent_field_exprs...)

    return quote
        tangent_type(P) == NoTangent && return NoTangent()

        # If dealing with a mutable type, ensure that we have an entry in `d`.
        if tangent_type(P) <: MutableTangent
            haskey(d, x) && return d[x]::tangent_type(P)
            d[x] = tangent_type(P)() # create a uninitialised MutableTangent
        end

        # For each field in `x`, construct its randn tangent. This is where the generated
        # expression above it used. Everything else is regular code.
        fields = backing_type(P)($tangent_fields_tuple_expr)

        if tangent_type(P) <: MutableTangent
            # if circular reference exists, then the recursive call will first look up d
            # and return the uninitialised MutableTangent
            # after the recursive call returns, d will be initialised
            d[x].fields = fields
            return d[x]::tangent_type(P)
        else
            return tangent_type(P)(fields)
        end
        return t
    end
end

const IncCache = Union{NoCache,IdDict{Any,Bool}}

"""
    increment!!(x::T, y::T) where {T}

Add `x` to `y`. If `ismutabletype(T)`, then `increment!!(x, y) === x` must hold.
That is, `increment!!` will mutate `x`.
This must apply recursively if `T` is a composite type whose fields are mutable.
"""
function increment!!(x::T, y::T) where {T}
    return increment_internal!!(isbitstype(T) ? NoCache() : IdDict{Any,Bool}(), x, y)
end

"""
    increment_internal!!(c::IncCache, x::T, y::T) where {T}

Implementation of [`Mooncake.increment!!`](@ref). Make use the cache `c` to avoid "double
counting". If `c` is a `NoCache`, assume no aliasing or circular referencing.
"""
increment_internal!!(::IncCache, ::NoTangent, ::NoTangent) = NoTangent()
increment_internal!!(::IncCache, x::T, y::T) where {T<:IEEEFloat} = x + y
function increment_internal!!(::IncCache, x::Ptr{T}, y::Ptr{T}) where {T}
    return x === y ? x : throw(error("eurgh"))
end
@generated function increment_internal!!(c::IncCache, x::T, y::T) where {T<:Tuple}
    inc_exprs = map(n -> :(increment_internal!!(c, x[$n], y[$n])), 1:fieldcount(T))
    return Expr(:call, :tuple, inc_exprs...)
end
@generated function increment_internal!!(c::IncCache, x::T, y::T) where {T<:NamedTuple}
    inc_exprs = map(n -> :(increment_internal!!(c, x[$n], y[$n])), 1:fieldcount(T))
    return Expr(:new, T, inc_exprs...)
end
function increment_internal!!(c::IncCache, x::T, y::T) where {T<:PossiblyUninitTangent}
    is_init(x) && is_init(y) && return T(increment_internal!!(c, val(x), val(y)))
    is_init(x) && !is_init(y) && error("x is initialised, but y is not")
    !is_init(x) && is_init(y) && error("x is not initialised, but y is")
    return x
end
function increment_internal!!(c::IncCache, x::T, y::T) where {T<:Tangent}
    return T(increment_internal!!(c, x.fields, y.fields))
end
function increment_internal!!(c::IncCache, x::T, y::T) where {T<:MutableTangent}
    (x === y || haskey(c, x)) && return x
    c[x] = true
    x.fields = increment_internal!!(c, x.fields, y.fields)
    return x
end

"""
    set_to_zero!!(x)

Set `x` to its zero element (`x` should be a tangent, so the zero must exist).
"""
set_to_zero!!(x) = set_to_zero_internal!!(IdDict{Any,Bool}(), x)

"""
    set_to_zero_internal!!(c::IncCache, x)

Implementation for [`Mooncake.set_to_zero!!`](@ref). Use `c` to ensure that circular
references are correctly handled. If `c` is a `NoCache`, assume no circular references.
"""
set_to_zero_internal!!(::IncCache, ::NoTangent) = NoTangent()
set_to_zero_internal!!(::IncCache, x::Base.IEEEFloat) = zero(x)
function set_to_zero_internal!!(c::IncCache, x::Union{Tuple,NamedTuple})
    return tuple_map(Base.Fix1(set_to_zero_internal!!, c), x)
end
function set_to_zero_internal!!(c::IncCache, x::T) where {T<:PossiblyUninitTangent}
    return is_init(x) ? T(set_to_zero_internal!!(c, val(x))) : x
end
function set_to_zero_internal!!(c::IncCache, x::T) where {T<:Tangent}
    return T(set_to_zero_internal!!(c, x.fields))
end
function set_to_zero_internal!!(c::IncCache, x::MutableTangent)
    haskey(c, x) && return x
    setindex!(c, false, x)
    x.fields = set_to_zero_internal!!(c, x.fields)
    return x
end

"""
    _scale(a::Float64, t::T) where {T}

Required for testing.
Should be defined for all standard tangent types.

Multiply tangent `t` by scalar `a`. Always possible because any given tangent type must
correspond to a vector field. Not using `*` in order to avoid piracy.
"""
_scale(a::Float64, t) = _scale_internal(IdDict{Any,Any}(), a, t)

"""
    _scale_internal(c::MaybeCache, a::Float64, t)

Implementation for [`_scale`](@ref). Use `c` to handle circular references and aliasing in
`t`. If `c` is a `NoCache` assume no circular references or aliasing in `c`.
"""
_scale_internal(::MaybeCache, ::Float64, ::NoTangent) = NoTangent()
_scale_internal(::MaybeCache, a::Float64, t::T) where {T<:IEEEFloat} = T(a * t)
function _scale_internal(c::MaybeCache, a::Float64, t::Union{Tuple,NamedTuple})
    return map(t -> _scale_internal(c, a, t), t)
end
function _scale_internal(c::MaybeCache, a::Float64, t::T) where {T<:PossiblyUninitTangent}
    return is_init(t) ? T(_scale_internal(c, a, val(t))) : T()
end
function _scale_internal(c::MaybeCache, a::Float64, t::T) where {T<:Tangent}
    return T(_scale_internal(c, a, t.fields))
end
function _scale_internal(c::MaybeCache, a::Float64, t::T) where {T<:MutableTangent}
    haskey(c, t) && return c[t]::T
    y = T()
    c[t] = y
    y.fields = _scale_internal(c, a, t.fields)
    return y
end

struct FieldUndefined end

"""
    _dot(t::T, s::T)::Float64 where {T}

Required for testing.
Should be defined for all standard tangent types.

Inner product between tangents `t` and `s`. Must return a `Float64`.
Always available because all tangent types correspond to finite-dimensional vector spaces.
"""
_dot(t::T, s::T) where {T} = _dot_internal(IdDict{Any,Any}(), t, s)

"""
    _dot_internal(c::MaybeCache, t::T, s::T) where {T}

Implementation for [`_dot`](@ref). Use `c` to handle circular references and aliasing.
If `c` is a `NoCache`, assume that neither `t` nor `s` contain either circular references
or aliasing.
"""
_dot_internal(::MaybeCache, ::NoTangent, ::NoTangent) = 0.0
_dot_internal(::MaybeCache, t::T, s::T) where {T<:IEEEFloat} = Float64(t * s)
function _dot_internal(c::MaybeCache, t::T, s::T) where {T<:Union{Tuple,NamedTuple}}
    return sum(map((t, s) -> _dot_internal(c, t, s), t, s); init=0.0)
end
function _dot_internal(c::MaybeCache, t::T, s::T) where {T<:PossiblyUninitTangent}
    is_init(t) && is_init(s) && return _dot_internal(c, val(t), val(s))
    return 0.0
end
function _dot_internal(c::MaybeCache, t::T, s::T) where {T<:Union{Tangent,MutableTangent}}
    key = (t, s)
    haskey(c, key) && return c[key]::Float64
    c[key] = 0.0
    return sum(_map((t, s) -> _dot_internal(c, t, s), t.fields, s.fields); init=0.0)
end

"""
    _add_to_primal(p::P, t::T, unsafe::Bool=false) where {P, T}

Adds `t` to `p`, returning a `P`. It must be the case that `tangent_type(P) == T`.

If `unsafe` is `true` and `P` is a composite type, then `_add_to_primal` will construct a
new instance of `P` by directly invoking the `:new` instruction for `P`, rather than
attempting to use the default constructor for `P`. This is fine if you are confident that
the new `P` constructed by adding `t` to `p` will always be a valid instance of `P`, but
could cause problems if you are not confident of this.

This is, for example, fine for the following type:
```julia
struct Foo{T}
    x::Vector{T}
    y::Vector{T}
    function Foo(x::Vector{T}, y::Vector{T}) where {T}
        @assert length(x) == length(y)
        return new{T}(x, y)
    end
end
```
Here, the value returned by `_add_to_primal` will satisfy the invariant asserted in the
inner constructor for `Foo`.
"""
function _add_to_primal(p, t, unsafe::Bool=false)
    return _add_to_primal_internal(IdDict{Any,Any}(), p, t, unsafe)
end

"""
    _add_to_primal_internal(c::MaybeCache, x, t, ::Bool)

Implementation for [`_add_to_primal`](@ref). Use `c` to handle circular referencing and
aliasing correctly. If `c` is a `NoCache`, assume there is no circular references or
aliasing in either `x` or `t`.
"""
_add_to_primal_internal(::MaybeCache, x, ::NoTangent, ::Bool) = x
_add_to_primal_internal(::MaybeCache, x::T, t::T, ::Bool) where {T<:IEEEFloat} = x + t
function _add_to_primal_internal(
    c::MaybeCache, x::SimpleVector, t::Vector{Any}, unsafe::Bool
)
    haskey(c, (x, t, unsafe)) && return c[(x, t, unsafe)]::SimpleVector
    x′ = svec(map(n -> _add_to_primal_internal(c, x[n], t[n], unsafe), eachindex(x))...)
    c[(x, t, unsafe)] = x′
    return x′
end
function _add_to_primal_internal(c::MaybeCache, x::Tuple, t::Tuple, unsafe::Bool)
    return _map((x, t) -> _add_to_primal_internal(c, x, t, unsafe), x, t)
end
function _add_to_primal_internal(c::MaybeCache, x::NamedTuple, t::NamedTuple, unsafe::Bool)
    return _map((x, t) -> _add_to_primal_internal(c, x, t, unsafe), x, t)
end

struct AddToPrimalException <: Exception
    primal_type::Type
end

function Base.showerror(io::IO, err::AddToPrimalException)
    msg =
        "Attempted to construct an instance of $(err.primal_type) using the default " *
        "constuctor. In most cases, this error is caused by the lack of existence of the " *
        "default constructor for this type. There are two approaches to dealing with " *
        "this problem. The first is to avoid having to call `_add_to_primal` on this " *
        "type, which can be achieved by avoiding testing functions whose arguments are " *
        "of this type. If this cannot be avoided, you should consider using calling " *
        "`Mooncake._add_to_primal` with its third positional argument set to `true`. " *
        "If you are using some of Mooncake's testing functionality, this can be achieved " *
        "by setting the `unsafe_perturb` setting to `true` -- check the docstring " *
        "for `Mooncake._add_to_primal` to ensure that your use case is unlikely to " *
        "cause problems."
    return println(io, msg)
end

function __construct_type(::Type{P}, unsafe::Bool, fields::Vararg{Any,N})::P where {P,N}
    i = findfirst(==(FieldUndefined()), fields)

    # If unsafe mode is enabled, then call `_new_` directly, and avoid the possibility that
    # the default inner constructor for `P` does not exist.
    if unsafe
        return i === nothing ? _new_(P, fields...) : _new_(P, fields[1:(i - 1)]...)
    end

    # If unsafe mode is disabled, try to use the default constructor for `P`. If this does
    # not work, then throw an informative error message.
    try
        return i === nothing ? P(fields...) : P(fields[1:(i - 1)]...)
    catch e
        if e isa MethodError
            throw(AddToPrimalException(P))
        else
            rethrow(e)
        end
    end
end

function _add_to_primal_internal(
    c::MaybeCache, p::P, t::T, unsafe::Bool
) where {P,T<:Tangent}
    Tt = tangent_type(P)
    if Tt != typeof(t)
        throw(ArgumentError("p of type $P has tangent_type $Tt, but t is of type $T"))
    end
    fields = map(fieldnames(P)) do f
        tf = getfield(t.fields, f)
        isdefined(p, f) &&
            is_init(tf) &&
            return _add_to_primal_internal(c, getfield(p, f), val(tf), unsafe)
        !isdefined(p, f) && !is_init(tf) && return FieldUndefined()
        throw(error("unable to handle undefined-ness"))
    end
    return __construct_type(P, unsafe, fields...)
end

function _add_to_primal_internal(
    c::MaybeCache, p::P, t::T, unsafe::Bool
) where {P,T<:MutableTangent}

    # Do not recompute if we already have a perturbed primal.
    key = (p, t, unsafe)
    haskey(c, key) && return c[key]::P

    # Check that `T` is the correct tangent type for `P`.
    Tt = tangent_type(P)
    if Tt != typeof(t)
        throw(ArgumentError("p of type $P has tangent_type $Tt, but t is of type $T"))
    end

    # For all const fields, it is safe to immediately recurse and construct the primal, as
    # it is not possible to have a field marked as const which contains a circular reference
    # to `p`. Other (defined) fields are given placeholder values, and revisited in a second
    # pass over the data structure.
    init_fields = map(fieldnames(P)) do f
        tf = getfield(t.fields, f)
        if isdefined(p, f) && is_init(tf) && isconst(P, f)
            return _add_to_primal_internal(c, getfield(p, f), val(tf), unsafe)
        elseif isdefined(p, f) && is_init(tf) && !isconst(P, f)
            return getfield(p, f)
        elseif !isdefined(p, f) && !is_init(tf)
            return FieldUndefined()
        else
            throw(error("unable to handle undefined-ness"))
        end
    end

    # Construct an initial version of perturbed `p`, in which all (defined) constants fields
    # are perturbed, but all fields which are not marked as const are the same as in `p`.
    p′ = __construct_type(P, unsafe, init_fields...)
    c[key] = p′

    # Now that we are protected against circular references in `p`, perturb each defined
    # mutable field in `p′`.
    map(fieldnames(P)) do f
        tf = getfield(t.fields, f)
        if isdefined(p, f) && is_init(tf) && !isconst(P, f)
            setfield!(p′, f, _add_to_primal_internal(c, getfield(p, f), val(tf), unsafe))
        end
    end
    return p′
end

"""
    _diff(p::P, q::P) where {P}

Required for testing.

Computes the difference between `p` and `q`, which _must_ be of the same type, `P`.
Returns a tangent of type `tangent_type(P)`.
"""
_diff(p::P, q::P) where {P} = _diff_internal(IdDict{Any,Any}(), p, q)

"""
    _diff_internal(c::MaybeCache, p::P, q::P) where {P}

Implmentation for [`_diff`](@ref). Use `c` to correctly handle circular references and
aliasing. If `c` is a `NoCache` then assume no circular references or aliasing in either
`p` or `q`.
"""
function _diff_internal(c::MaybeCache, p::P, q::P) where {P}
    tangent_type(P) === NoTangent && return NoTangent()
    T = Tangent{NamedTuple{(),Tuple{}}}
    tangent_type(P) === T && return T((;))
    key = (p, q)
    haskey(c, key) && return c[key]::tangent_type(P)
    return _containerlike_diff(c, p, q)
end
_diff_internal(::MaybeCache, p::P, q::P) where {P<:IEEEFloat} = p - q
function _diff_internal(c::MaybeCache, p::P, q::P) where {P<:SimpleVector}
    key = (p, q)
    haskey(c, key) && return c[key]::tangent_type(P)
    t = Any[_diff_internal(c, a, b) for (a, b) in zip(p, q)]
    c[key] = t
    return t
end
function _diff_internal(c::MaybeCache, p::P, q::P) where {P<:Union{Tuple,NamedTuple}}
    tangent_type(P) == NoTangent && return NoTangent()
    return _map((p, q) -> _diff_internal(c, p, q), p, q)
end

function _containerlike_diff(c::MaybeCache, p::P, q::P) where {P}
    if ismutabletype(P)
        t = tangent_type(P)()
        c[(p, q)] = t
    end
    diffed_fields = map(fieldnames(P)) do f
        if isdefined(p, f) && isdefined(q, f)
            return _diff_internal(c, getfield(p, f), getfield(q, f))
        elseif !isdefined(p, f) && !isdefined(q, f)
            return FieldUndefined()
        else
            throw(error("Unhandleable undefinedness"))
        end
    end
    i = findfirst(==(FieldUndefined()), diffed_fields)
    diffed_fields = i === nothing ? diffed_fields : diffed_fields[1:(i - 1)]
    if ismutabletype(P)
        return _build_tangent(P, t, diffed_fields...)
    else
        return build_tangent(P, diffed_fields...)
    end
end

# For mutable types.
@generated function _build_tangent(::Type{P}, t::T, fields::Vararg{Any,N}) where {P,T,N}
    tangent_values_exprs = map(enumerate(tangent_field_types(P))) do (n, tt)
        tt <: PossiblyUninitTangent && return n <= N ? :($tt(fields[$n])) : :($tt())
        return :(fields[$n])
    end
    nt_expr = Expr(:call, backing_type(P), Expr(:tuple, tangent_values_exprs...))
    return Expr(:block, Expr(:call, :setfield!, :t, :(:fields), nt_expr), :(return t))
end

"""
    increment_field!!(x::T, y::V, f) where {T, V}

`increment!!` the field `f` of `x` by `y`, and return the updated `x`.
"""
@inline @generated function increment_field!!(x::Tuple, y, ::Val{i}) where {i}
    exprs = map(n -> n == i ? :(increment!!(x[$n], y)) : :(x[$n]), fieldnames(x))
    return Expr(:tuple, exprs...)
end

# Optimal for homogeneously-typed Tuples with dynamic field choice. Implementation using
# `ifelse` chosen to ensure that the entire function comprises a single basic block. If
# instead one wrote `n -> n == i ? v : x[n]` we would get one basic block per element of
# `x`. This is fine for small-medium `x`, but causes a great deal of trouble for large `x`
# (certainly for length > 1_000, but probably also for smaller sizes than that).
function increment_field!!(x::Tuple, y, i::Int)
    v = increment!!(x[i], y)
    return ntuple(n -> ifelse(n == i, v, x[n]), Val(length(x)))
end

@inline @generated function increment_field!!(x::T, y, ::Val{f}) where {T<:NamedTuple,f}
    i = f isa Symbol ? findfirst(==(f), fieldnames(T)) : f
    new_fields = Expr(:call, increment_field!!, :(Tuple(x)), :y, :(Val($i)))
    return Expr(:call, T, new_fields)
end

# Optimal for homogeneously-typed NamedTuples with dynamic field choice.
function increment_field!!(x::T, y, i::Int) where {T<:NamedTuple}
    return T(increment_field!!(Tuple(x), y, i))
end
function increment_field!!(x::T, y, s::Symbol) where {T<:NamedTuple}
    return T(tuple_map(n -> n == s ? increment!!(x[n], y) : x[n], fieldnames(T)))
end

function increment_field!!(x::Tangent{T}, y, f::Val{F}) where {T,F}
    y isa NoTangent && return x
    new_val = fieldtype(T, F) <: PossiblyUninitTangent ? fieldtype(T, F)(y) : y
    return Tangent(increment_field!!(x.fields, new_val, f))
end
function increment_field!!(x::MutableTangent{T}, y, f::V) where {T,F,V<:Val{F}}
    y isa NoTangent && return x
    new_val = fieldtype(T, F) <: PossiblyUninitTangent ? fieldtype(T, F)(y) : y
    setfield!(x, :fields, increment_field!!(x.fields, new_val, f))
    return x
end

increment_field!!(x, y, f::Symbol) = increment_field!!(x, y, Val(f))
increment_field!!(x, y, n::Int) = increment_field!!(x, y, Val(n))

# Fallback method for when a tangent type for a struct is declared to be `NoTangent`.
for T in [Symbol, Int, Val]
    @eval increment_field!!(::NoTangent, ::NoTangent, f::Union{$T}) = NoTangent()
end

"""
    tangent_test_cases()

Constructs a `Vector` of `Tuple`s containing test cases for the tangent infrastructure.

If the returned tuple has 2 elements, the elements should be interpreted as follows:
1 - interface_only
2 - primal value

interface_only is a Bool which will be used to determine which subset of tests to run.

If the returned tuple has 5 elements, then the elements are interpreted as follows:
1 - interface_only
2 - primal value
3, 4, 5 - tangents, where <5> == increment!!(<3>, <4>).

Test cases in the first format make use of `zero_tangent` / `randn_tangent` etc to generate
tangents, but they're unable to check that `increment!!` is correct in an absolute sense.
"""
function tangent_test_cases()
    N_large = 33
    _names = Tuple(map(n -> Symbol("x$n"), 1:N_large))

    # Test for unions involving `Nothing`. See, 
    # https://github.com/chalk-lab/Mooncake.jl/issues/597 for the reason.
    P_union_nothing = NamedTuple{(:x,),Tuple{Union{Base.IEEEFloat,Nothing}}}
    T_union_nothing = Mooncake.Tangent{
        @NamedTuple{x::Union{Mooncake.NoTangent,Float16,Float32,Float64}}
    }

    abs_test_cases = [
        (sin, NoTangent),
        (Float16(5.0), Float16),
        (5.0f0, Float32),
        (5.1, Float64),
        (svec(5.0), Vector{Any}),
        ([3.0, 2.0], Vector{Float64}),
        (Float64[], Vector{Float64}),
        ([1, 2], Vector{NoTangent}),
        ([[1.0], [1.0, 2.0]], Vector{Vector{Float64}}),
        (setindex!(Vector{Vector{Float64}}(undef, 2), [1.0], 1), Vector{Vector{Float64}}),
        (setindex!(Vector{Vector{Float64}}(undef, 2), [1.0], 2), Vector{Vector{Float64}}),
        ((6.0, [1.0, 2.0]), Tuple{Float64,Vector{Float64}}),
        ((), NoTangent),
        ((1,), NoTangent),
        ((2, 3), NoTangent),
        (Mooncake.tuple_fill(5.0, Val(N_large)), NTuple{N_large,Float64}),
        ((a=6.0, b=[1.0, 2.0]), @NamedTuple{a::Float64, b::Vector{Float64}}),
        ((;), NoTangent),
        (
            NamedTuple{_names}(Mooncake.tuple_fill(5.0, Val(N_large))),
            NamedTuple{_names,NTuple{N_large,Float64}},
        ),
        (UnitRange{Int}(5, 7), NoTangent),
        (Array, NoTangent),
        (Float64, NoTangent),
        (Union{Float64,Float32}, NoTangent),
        (Union, NoTangent),
        (UnionAll, NoTangent),
        (typeof(<:), NoTangent),
<<<<<<< HEAD
        # Tests for Base.TTY
        (Base.stdout, NoTangent),
        (Base.stdin, NoTangent),
        (P_union_nothing(1.0), T_union_nothing),
=======
        (Base.TTY, NoTangent),
        (IOStream(""), NoTangent),
>>>>>>> d38776fc
    ]
    # Construct test cases containing circular references. These typically require multiple
    # lines of code to construct, so we build them before adding them to `rel_test_cases`.
    circular_vector = Any[5.0]
    circular_vector[1] = circular_vector

    rel_test_cases = Any[
        TestResources.StructFoo(6.0, [1.0, 2.0]),
        TestResources.StructFoo(6.0),
        TestResources.MutableFoo(6.0, [1.0, 2.0]),
        TestResources.MutableFoo(6.0),
        TestResources.StructNoFwds(5.0),
        TestResources.StructNoRvs([5.0]),
        TestResources.TypeStableMutableStruct{Float64}(5.0, 3.0),
        LowerTriangular{Float64,Matrix{Float64}}(randn(2, 2)),
        UpperTriangular{Float64,Matrix{Float64}}(randn(2, 2)),
        UnitLowerTriangular{Float64,Matrix{Float64}}(randn(2, 2)),
        UnitUpperTriangular{Float64,Matrix{Float64}}(randn(2, 2)),
        (2.0, 3),
        (3, 2.0),
        (2.0, 1.0),
        (randn(10), 3),
        (3, randn(10)),
        (randn(10), randn(10)),
        (a=2.0, b=3),
        (a=3, b=2.0),
        (a=randn(10), b=3),
        (a=3, b=randn(10)),
        (a=randn(10), b=randn(10)),
        (Base.TOML.ErrorType(1), NoTangent()), # Enum
        circular_vector,
        TestResources.make_circular_reference_struct(),
        TestResources.make_indirect_circular_reference_array(),
        # Regression tests to catch type inference failures, see https://github.com/chalk-lab/Mooncake.jl/pull/422
        (((((randn(33)...,),),),),),
        (((((((((randn(33)...,),),),),), randn(5)...),),),),
        Base.OneTo{Int},
        TestResources.build_big_isbits_struct(),
    ]
    VERSION >= v"1.11" && push!(rel_test_cases, fill!(Memory{Float64}(undef, 3), 3.0))
    return vcat(
        map(x -> (false, x...), abs_test_cases),
        map(x -> (false, x), rel_test_cases),
        map(Mooncake.TestTypes.instantiate, Mooncake.TestTypes.PRIMALS),
    )
end<|MERGE_RESOLUTION|>--- conflicted
+++ resolved
@@ -1146,15 +1146,12 @@
         (Union, NoTangent),
         (UnionAll, NoTangent),
         (typeof(<:), NoTangent),
-<<<<<<< HEAD
         # Tests for Base.TTY
         (Base.stdout, NoTangent),
         (Base.stdin, NoTangent),
+        (IOStream(""), NoTangent),
+        # Test for unions involving `Nothing`
         (P_union_nothing(1.0), T_union_nothing),
-=======
-        (Base.TTY, NoTangent),
-        (IOStream(""), NoTangent),
->>>>>>> d38776fc
     ]
     # Construct test cases containing circular references. These typically require multiple
     # lines of code to construct, so we build them before adding them to `rel_test_cases`.
