module Mooncake

const CC = Core.Compiler

using ADTypes,
    ChainRules,
    DiffRules,
    ExprTools,
    InteractiveUtils,
    LinearAlgebra,
    MistyClosures,
    Random,
    Setfield

# There are many clashing names, so we will always qualify uses of names from CRC.
import ChainRulesCore as CRC

using Base:
    IEEEFloat,
    unsafe_convert,
    unsafe_pointer_to_objref,
    pointer_from_objref,
    arrayref,
    arrayset,
    TwicePrecision,
    twiceprecision
using Base.Experimental: @opaque
using Base.Iterators: product
using Base.Meta: isexpr
using Core:
    Intrinsics,
    bitcast,
    SimpleVector,
    svec,
    ReturnNode,
    GotoNode,
    GotoIfNot,
    PhiNode,
    PiNode,
    SSAValue,
    Argument,
    OpaqueClosure,
    compilerbarrier
using Core.Compiler: IRCode, NewInstruction
using Core.Intrinsics: pointerref, pointerset
using LinearAlgebra.BLAS: @blasfunc, BlasInt, trsm!, BlasFloat
using LinearAlgebra.LAPACK: getrf!, getrs!, getri!, trtrs!, potrf!, potrs!
using FunctionWrappers: FunctionWrapper

# Needs to be defined before various other things.
function _foreigncall_ end

"""
    frule!!(f::Dual, x::Dual...)

Performs AD in forward mode, possibly modifying the inputs, and returns a `Dual`.
"""
function frule!! end

"""
    rrule!!(f::CoDual, x::CoDual...)

Performs the forwards-pass of AD. The `tangent` field of `f` and each `x` should contain the
forwards tangent data (fdata) associated to each corresponding `primal` field.

Returns a 2-tuple.
The first element, `y`, is a `CoDual` whose `primal` field is the value associated to
running `f.primal(map(x -> x.primal, x)...)`, and whose `tangent` field is its associated
`fdata`.
The second element contains the pullback, which runs the reverse-pass. It maps from
the rdata associated to `y` to the rdata associated to `f` and each `x`.

```jldoctest
using Mooncake: zero_fcodual, CoDual, NoFData, rrule!!
y, pb!! = rrule!!(zero_fcodual(sin), CoDual(5.0, NoFData()))
pb!!(1.0)

# output

(NoRData(), 0.28366218546322625)
```
"""
function rrule!! end

"""
    build_primitive_rrule(sig::Type{<:Tuple})

Construct an rrule for signature `sig`. For this function to be called in `build_rrule`, you
must also ensure that `is_primitive(context_type, sig)` is `true`. The callable returned by
this must obey the rrule interface, but there are no restrictions on the type of callable
itself. For example, you might return a callable `struct`. By default, this function returns
`rrule!!` so, most of the time, you should just implement a method of `rrule!!`.

# Extended Help

The purpose of this function is to permit computation at rule construction time, which can
be re-used at runtime. For example, you might wish to derive some information from `sig`
which you use at runtime (e.g. the fdata type of one of the arguments). While constant
propagation will often optimise this kind of computation away, it will sometimes fail to do
so in hard-to-predict circumstances. Consequently, if you need certain computations not to
happen at runtime in order to guarantee good performance, you might wish to e.g. emit a
callable `struct` with type parameters which are the result of this computation. In this
context, the motivation for using this function is the same as that of using staged
programming (e.g. via `@generated` functions) more generally.
"""
build_primitive_rrule(::Type{<:Tuple}) = rrule!!

include("interpreter/diffractor_compiler_utils.jl")

include("utils.jl")
include("tangents.jl")
include("dual.jl")
include("fwds_rvs_data.jl")
include("codual.jl")
include("debug_mode.jl")
include("stack.jl")

include(joinpath("interpreter", "bbcode.jl"))
using .BasicBlockCode

include(joinpath("interpreter", "contexts.jl"))
include(joinpath("interpreter", "abstract_interpretation.jl"))
include(joinpath("interpreter", "patch_for_319.jl"))
include(joinpath("interpreter", "ir_utils.jl"))
include(joinpath("interpreter", "ir_normalisation.jl"))
include(joinpath("interpreter", "zero_like_rdata.jl"))
include(joinpath("interpreter", "s2s_forward_mode_ad.jl"))
include(joinpath("interpreter", "s2s_reverse_mode_ad.jl"))

include("tools_for_rules.jl")
include("test_utils.jl")
include("test_resources.jl")

include(joinpath("rrules", "avoiding_non_differentiable_code.jl"))
include(joinpath("rrules", "blas.jl"))
include(joinpath("rrules", "builtins.jl"))
include(joinpath("rrules", "fastmath.jl"))
include(joinpath("rrules", "foreigncall.jl"))
include(joinpath("rrules", "function_wrappers.jl"))
include(joinpath("rrules", "iddict.jl"))
include(joinpath("rrules", "lapack.jl"))
include(joinpath("rrules", "linear_algebra.jl"))
include(joinpath("rrules", "low_level_maths.jl"))
include(joinpath("rrules", "misc.jl"))
include(joinpath("rrules", "new.jl"))
include(joinpath("rrules", "random.jl"))
include(joinpath("rrules", "tasks.jl"))
include(joinpath("rrules", "twice_precision.jl"))
@static if VERSION >= v"1.11-rc4"
    include(joinpath("rrules", "memory.jl"))
else
    include(joinpath("rrules", "array_legacy.jl"))
end
include(joinpath("rrules", "performance_patches.jl"))

include("interface.jl")
include("config.jl")
include("developer_tools.jl")

<<<<<<< HEAD
export primal,
    tangent,
    randn_tangent,
    increment!!,
    NoTangent,
    Tangent,
    MutableTangent,
    PossiblyUninitTangent,
    set_to_zero!!,
    tangent_type,
    zero_tangent,
    _scale,
    _add_to_primal,
    _diff,
    _dot,
    Dual,
    zero_dual,
    zero_codual,
    codual_type,
    frule!!,
    rrule!!,
    build_frule,
    build_rrule,
    value_and_gradient!!,
    value_and_pullback!!,
    NoFData,
    NoRData,
    fdata_type,
    rdata_type,
    fdata,
    rdata,
    get_interpreter
=======
# Public, not exported
include("public.jl")
@public Config, value_and_pullback!!, prepare_pullback_cache

# Public, exported
export value_and_gradient!!, prepare_gradient_cache
>>>>>>> 55aaa3bd

end<|MERGE_RESOLUTION|>--- conflicted
+++ resolved
@@ -157,46 +157,11 @@
 include("config.jl")
 include("developer_tools.jl")
 
-<<<<<<< HEAD
-export primal,
-    tangent,
-    randn_tangent,
-    increment!!,
-    NoTangent,
-    Tangent,
-    MutableTangent,
-    PossiblyUninitTangent,
-    set_to_zero!!,
-    tangent_type,
-    zero_tangent,
-    _scale,
-    _add_to_primal,
-    _diff,
-    _dot,
-    Dual,
-    zero_dual,
-    zero_codual,
-    codual_type,
-    frule!!,
-    rrule!!,
-    build_frule,
-    build_rrule,
-    value_and_gradient!!,
-    value_and_pullback!!,
-    NoFData,
-    NoRData,
-    fdata_type,
-    rdata_type,
-    fdata,
-    rdata,
-    get_interpreter
-=======
 # Public, not exported
 include("public.jl")
 @public Config, value_and_pullback!!, prepare_pullback_cache
 
 # Public, exported
 export value_and_gradient!!, prepare_gradient_cache
->>>>>>> 55aaa3bd
 
 end