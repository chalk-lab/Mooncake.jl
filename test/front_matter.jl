using
    BenchmarkTools,
    DiffRules,
    DynamicPPL,
    FillArrays,
    JET,
    LinearAlgebra,
    Lux,
    LuxLib,
    NNlib,
    PDMats,
    Random,
    SpecialFunctions,
    StableRNGs,
    Mooncake,
    Test

import ChainRulesCore

using Base: unsafe_load, pointer_from_objref, IEEEFloat
using Base.Iterators: product
using Core:
    bitcast, svec, ReturnNode, PhiNode, PiNode, GotoIfNot, GotoNode, SSAValue, Argument
using Core.Intrinsics: pointerref, pointerset

<<<<<<< HEAD
using NNlib: dropout

using Tapir:
=======
using Mooncake:
>>>>>>> 8f381fa3
    CC,
    IntrinsicsWrappers,
    TestUtils,
    TestResources,
    CoDual,
    _wrap_field,
    DefaultCtx,
    rrule!!,
    lgetfield,
    lsetfield!,
    build_tangent,
    Stack,
    _typeof,
    BBCode,
    ID,
    IDPhiNode,
    IDGotoNode,
    IDGotoIfNot,
    BBlock,
    make_ad_stmts!,
    ADStmtInfo,
    ad_stmt_info,
    ADInfo,
    SharedDataPairs,
    increment_field!!,
    NoFData,
    NoRData,
    zero_fcodual,
    zero_like_rdata_from_type,
    zero_rdata,
    instantiate,
    LazyZeroRData,
    lazy_zero_rdata,
    new_inst,
    characterise_unique_predecessor_blocks,
    NoPullback,
    characterise_used_ids,
    InvalidFDataException,
    InvalidRDataException,
    verify_fdata_value,
    verify_rdata_value

using .TestUtils:
    test_rule,
    has_equal_data,
    AddressMap,
    populate_address_map!,
    populate_address_map,
    test_tangent

using .TestResources:
    TypeStableMutableStruct,
    StructFoo,
    MutableFoo,
    TypeUnstableStruct,
    TypeUnstableStruct2,
    TypeUnstableMutableStruct,
    TypeUnstableMutableStruct2,
    make_circular_reference_struct,
    make_indirect_circular_reference_struct,
    make_circular_reference_array,
    make_indirect_circular_reference_array

# The integration tests take ages to run, so we split them up. CI sets up two jobs -- the
# "basic" group runs test that, when passed, _ought_ to imply correctness of the entire
# scheme. The "extended" group runs a large battery of tests that should pick up on anything
# that has been missed in the "basic" group. As a rule, if the "basic" group passes, but the
# "extended" group fails, there are clearly new tests that need to be added to the "basic"
# group.
const test_group = get(ENV, "TEST_GROUP", "basic")

sr(n::Int) = StableRNG(n)

# This is annoying and hacky and should be improved.
if isempty(Mooncake.TestTypes.PRIMALS)
    Mooncake.TestTypes.generate_primals()
end<|MERGE_RESOLUTION|>--- conflicted
+++ resolved
@@ -23,13 +23,9 @@
     bitcast, svec, ReturnNode, PhiNode, PiNode, GotoIfNot, GotoNode, SSAValue, Argument
 using Core.Intrinsics: pointerref, pointerset
 
-<<<<<<< HEAD
 using NNlib: dropout
 
-using Tapir:
-=======
 using Mooncake:
->>>>>>> 8f381fa3
     CC,
     IntrinsicsWrappers,
     TestUtils,
