--- conflicted
+++ resolved
@@ -27,17 +27,12 @@
     end
     caller(f, skip_dd) = skip_dd ? DD.allow_unstable(f) : f()
     @testset "$(typeof(p))" for (_, p, _...) in Mooncake.tangent_test_cases()
-<<<<<<< HEAD
         skip_dd = (p isa NamedTuple && length(keys(p)) > 20)
         caller(skip_dd) do
             TestUtils.test_tangent_splitting(Xoshiro(123456), p)
         end
-        # Test for unions involving `Nothing`. See, 
-=======
-        TestUtils.test_tangent_splitting(Xoshiro(123456), p)
     end
     @testset "Test for unions involving `Nothing`" begin
->>>>>>> c858c37e
         # https://github.com/chalk-lab/Mooncake.jl/issues/597 for the reason.
         TestUtils.test_tangent_splitting(
             Xoshiro(123456), TestResources.make_P_union_nothing(); test_opt_flag=false
