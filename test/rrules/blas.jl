--- conflicted
+++ resolved
@@ -1,14 +1,9 @@
 @testset "blas" begin
     @test_throws ErrorException Mooncake.arrayify(5, 4)
-<<<<<<< HEAD
     TestUtils.run_rule_test_cases(StableRNG, Val(:blas))
-=======
-    TestUtils.run_rrule!!_test_cases(StableRNG, Val(:blas))
-
     @testset "mixed complex-real" begin
         TestUtils.test_rule(
             StableRNG(123456), x->sum(complex(x)*x), rand(5, 5), is_primitive=false
         )
     end
->>>>>>> 63220ea4
 end