@testset "lapack" begin
<<<<<<< HEAD
    TestUtils.run_rrule!!_test_cases(StableRNG, Val(:lapack))

    @testset "real/complex logdet" begin
        d = 3
        logdet_realmat(x) = logdet(reshape(x, d, d))
        x0 = vec(randn(d, d)^2)
        TestUtils.test_rule(StableRNG(1), logdet_realmat, x0; is_primitive=false)
        logdet_complexmat(x) = real(
            logdet(
                reshape(x[1:(d ^ 2)], d, d) + im * reshape(x[(d ^ 2 + 1):(2d ^ 2)], d, d)
            ),
        )
        z0 = randn(ComplexF64, d, d)
        y0 = z0'z0
        x0 = [vec(real(y0)); vec(imag(y0))]
        TestUtils.test_rule(StableRNG(1), logdet_complexmat, x0; is_primitive=false)
    end
=======
    TestUtils.run_rule_test_cases(StableRNG, Val(:lapack))
>>>>>>> 8a83e74a
end<|MERGE_RESOLUTION|>--- conflicted
+++ resolved
@@ -1,6 +1,5 @@
 @testset "lapack" begin
-<<<<<<< HEAD
-    TestUtils.run_rrule!!_test_cases(StableRNG, Val(:lapack))
+    TestUtils.run_rule_test_cases(StableRNG, Val(:lapack))
 
     @testset "real/complex logdet" begin
         d = 3
@@ -17,7 +16,4 @@
         x0 = [vec(real(y0)); vec(imag(y0))]
         TestUtils.test_rule(StableRNG(1), logdet_complexmat, x0; is_primitive=false)
     end
-=======
-    TestUtils.run_rule_test_cases(StableRNG, Val(:lapack))
->>>>>>> 8a83e74a
 end