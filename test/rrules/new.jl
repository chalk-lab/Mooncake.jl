--- conflicted
+++ resolved
@@ -1,8 +1,4 @@
 @testset "new" begin
-<<<<<<< HEAD
     TestUtils.run_rule_test_cases(StableRNG, Val(:new))
-=======
-    TestUtils.run_rrule!!_test_cases(StableRNG, Val(:new))
     include("build_fdata_world_age_regression.jl")
->>>>>>> 3d087a66
 end