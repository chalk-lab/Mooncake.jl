name: CI
on:
  push:
    branches:
      - main
    tags: ['*']
  pull_request:
  schedule:
    - cron:  '28 0,6,12,18 * * *'
concurrency:
  # Skip intermediate builds: always.
  # Cancel intermediate builds: only if it is a pull request build.
  group: ${{ github.workflow }}-${{ github.ref }}
  cancel-in-progress: ${{ startsWith(github.ref, 'refs/pull/') }}
  
permissions:
  contents: write
  pull-requests: write
  
jobs:
  test:
    name: ${{ matrix.test_group }}-${{ matrix.version }}-${{ matrix.arch }}
    runs-on: ubuntu-latest
    if: github.event_name != 'schedule'
    strategy:
      fail-fast: false
      matrix:
        test_group: [
          'basic',
          'rrules/avoiding_non_differentiable_code',
          'rrules/blas',
          'rrules/builtins',
          'rrules/dispatch_doctor',
          'rrules/fastmath',
          'rrules/foreigncall',
          'rrules/iddict',
          'rrules/lapack',
          'rrules/linear_algebra',
          'rrules/low_level_maths',
          'rrules/memory',
          'rrules/misc',
          'rrules/misty_closures',
          'rrules/new',
          'rrules/random',
          'rrules/tasks',
          'rrules/twice_precision',
          'rrules/performance_patches',
        ]
        version:
          - 'lts'
<<<<<<< HEAD
          - '1'
          - 'pre'
=======
          - '1.11'
>>>>>>> e1d2e0d2
        arch:
          - x64
        include:
          - test_group: 'basic'
            version: 'lts'
            arch: x86
          - test_group: 'rrules/array_legacy'
            version: 'lts'
            arch: x64
    steps:
      - uses: actions/checkout@v5
      - uses: julia-actions/setup-julia@v2
        with:
          version: ${{ matrix.version }}
          arch: ${{ matrix.arch }}
          include-all-prereleases: false
      - uses: julia-actions/cache@v2
      - name: Adjust JET version based on Julia version
        run: |
          julia_version=$(julia --version | grep -oE '[0-9]+\.[0-9]+')
          echo "Detected Julia version: $julia_version"
          
          # Remove any existing JET constraint from [compat] section
          sed -i '/^JET = "[0-9]\.[0-9]/d' Project.toml
          
          # Compare version using version sort
          if printf '%s\n' "1.12" "$julia_version" | sort -V | head -n1 | grep -q "1.12"; then
            echo "Julia version >= 1.12, using latest JET version (no constraint)"
          else
            echo "Julia version < 1.12, setting JET = \"0.9\""
            # Add JET = "0.9" constraint in the [compat] section
            sed -i '/^\[compat\]/a JET = "0.9"' Project.toml
          fi
          
          # Show the current JET constraint (if any)
          echo "Current JET constraint in Project.toml:"
          grep -A 20 "^\[compat\]" Project.toml | grep "JET = " || echo "No JET constraint found"
        shell: bash
      - uses: julia-actions/julia-buildpkg@v1
      - uses: julia-actions/julia-runtest@v1
        env:
          TEST_GROUP: ${{ matrix.test_group }}
      - uses: julia-actions/julia-processcoverage@v1
      - uses: codecov/codecov-action@v5
        with:
          files: lcov.info
          token: ${{ secrets.CODECOV_TOKEN }}
          fail_ci_if_error: false
  extra:
    name: ${{matrix.test_group.test_type}}-${{ matrix.test_group.label }}-${{ matrix.version }}-${{ matrix.arch }}
    runs-on: ubuntu-latest
    if: github.event_name != 'schedule'
    strategy:
      fail-fast: false
      matrix:
        test_group: [
          {test_type: 'ext', label: 'differentiation_interface'},
          {test_type: 'ext', label: 'dynamic_expressions'},
          {test_type: 'ext', label: 'flux'},
          {test_type: 'ext', label: 'function_wrappers'},
          {test_type: 'ext', label: 'luxlib'},
          {test_type: 'ext', label: 'nnlib'},
          {test_type: 'ext', label: 'special_functions'},
          {test_type: 'integration_testing', label: 'format'},
          {test_type: 'integration_testing', label: 'array'},
          {test_type: 'integration_testing', label: 'bijectors'},
          {test_type: 'integration_testing', label: 'diff_tests'},
          {test_type: 'integration_testing', label: 'diffeq'},
          {test_type: 'integration_testing', label: 'dispatch_doctor'},
          {test_type: 'integration_testing', label: 'distributions'},
          {test_type: 'integration_testing', label: 'dynamicppl'},
          {test_type: 'integration_testing', label: 'gp'},
          {test_type: 'integration_testing', label: 'logexpfunctions'},
          {test_type: 'integration_testing', label: 'lux'},
          {test_type: 'integration_testing', label: 'battery_tests'},
          {test_type: 'integration_testing', label: 'misc_abstract_array'},
          {test_type: 'integration_testing', label: 'temporalgps'},
          {test_type: 'integration_testing', label: 'flux'},
        ]
        version:
          - '1.11'
          - 'lts'
        arch:
          - x64
    steps:
      - uses: actions/checkout@v5
      - uses: julia-actions/setup-julia@v2
        with:
          version: ${{ matrix.version }}
          arch: ${{ matrix.arch }}
          include-all-prereleases: false
      - uses: julia-actions/cache@v2
      - name: Adjust JET version based on Julia version
        run: |
          julia_version=$(julia --version | grep -oE '[0-9]+\.[0-9]+')
          echo "Detected Julia version: $julia_version"
          
          # Remove any existing JET constraint from [compat] section
          sed -i '/^JET = "[0-9]\.[0-9]/d' Project.toml
          
          # Compare version using version sort
          if printf '%s\n' "1.12" "$julia_version" | sort -V | head -n1 | grep -q "1.12"; then
            echo "Julia version >= 1.12, using latest JET version (no constraint)"
          else
            echo "Julia version < 1.12, setting JET = \"0.9\""
            # Add JET = "0.9" constraint in the [compat] section
            sed -i '/^\[compat\]/a JET = "0.9"' Project.toml
          fi
          
          # Show the current JET constraint (if any)
          echo "Current JET constraint in Project.toml:"
          grep -A 20 "^\[compat\]" Project.toml | grep "JET = " || echo "No JET constraint found"
        shell: bash
      - uses: julia-actions/julia-buildpkg@v1
      - run: |
          if [ ${{ matrix.test_group.test_type }} == 'ext' ]; then
            julia --code-coverage=user --eval 'include("test/run_extra.jl")'
          else
            julia --eval 'include("test/run_extra.jl")'
          fi
        env:
          LABEL: ${{ matrix.test_group.label }}
          TEST_TYPE: ${{ matrix.test_group.test_type }}
      - uses: julia-actions/julia-processcoverage@v1
      - uses: codecov/codecov-action@v5
        with:
          files: lcov.info
          token: ${{ secrets.CODECOV_TOKEN }}
          fail_ci_if_error: false
  perf:
    name: "Performance (${{ matrix.perf_group }})"
    runs-on: ubuntu-latest
    strategy:
      fail-fast: false
      matrix:
        perf_group:
          - 'hand_written'
          - 'derived'
    steps:
      - uses: actions/checkout@v5
      - uses: julia-actions/setup-julia@v2
        with:
          version: '1.11'
          arch: x64
          include-all-prereleases: false
      - uses: julia-actions/cache@v2
      - uses: julia-actions/julia-buildpkg@v1
      - run: julia --project=bench --eval 'include("bench/run_benchmarks.jl"); main()'
        env:
          PERF_GROUP: ${{ matrix.perf_group }}
        shell: bash
  compperf:
    name: "Performance (inter-AD)"
    runs-on: ubuntu-latest
    if: github.event_name == 'pull_request' && github.event.pull_request.head.repo.full_name == github.repository
    strategy:
      fail-fast: false
    steps:
      - uses: actions/checkout@v5
      - uses: julia-actions/setup-julia@v2
        with:
          version: '1.11'
          arch: x64
          include-all-prereleases: false
      - uses: julia-actions/cache@v2
      - uses: julia-actions/julia-buildpkg@v1
      - run: mkdir bench_results
      - run: julia --project=bench --eval 'include("bench/run_benchmarks.jl"); main()'
        env:
          PERF_GROUP: 'comparison'
          GKSwstype: '100'
        shell: bash
      - uses: actions/upload-artifact@v4
        with:
          name: benchmarking-results
          path: bench_results/
      # Useful code for testing action.
      # - run: |
      #     text="this is line one
      #     this is line two
      #     this is line three"
      #     echo "$text" > benchmark_results.txt
      - name: Read file content
        id: read-file
        run: |
          {
            echo "table<<EOF"
            cat bench/benchmark_results.txt
            echo "EOF"
          } >> $GITHUB_OUTPUT
          
      - name: Find Comment
        uses: peter-evans/find-comment@v3
        id: fc
        with:
          issue-number: ${{ github.event.pull_request.number }}
          comment-author: github-actions[bot]
          body-includes: "perf-results"

      - id: post-report-as-pr-comment
        name: Post Report as Pull Request Comment
        uses: peter-evans/create-or-update-comment@v4
        with:
          issue-number: ${{ github.event.pull_request.number }}
          body: |
            <!-- perf-results -->
            Performance Ratio:
            Ratio of time to compute gradient and time to compute function.
            Warning: results are very approximate! See [here](https://github.com/chalk-lab/Mooncake.jl/tree/main/bench#inter-framework-benchmarking) for more context.
            ```
            ${{ steps.read-file.outputs.table }}
            ```
          comment-id: ${{ steps.fc.outputs.comment-id }}
          edit-mode: replace<|MERGE_RESOLUTION|>--- conflicted
+++ resolved
@@ -48,12 +48,8 @@
         ]
         version:
           - 'lts'
-<<<<<<< HEAD
+          - '1.11'
           - '1'
-          - 'pre'
-=======
-          - '1.11'
->>>>>>> e1d2e0d2
         arch:
           - x64
         include:
